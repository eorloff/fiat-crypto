--- conflicted
+++ resolved
@@ -15,16 +15,11 @@
   Import Assembly.GF25519.GF25519.
   Definition wfe: Type := @interp_type (word bits) FE.
 
-<<<<<<< HEAD
   Definition ExprBinOp : Type := GF25519.Binary.
   Definition ExprUnOp : Type := GF25519.Unary.
-=======
-  Definition ExprBinOp : Type := NAry 20 (@CompileLL.WArg bits TT) (@CompileLL.WExpr bits FE).
-  Definition ExprUnOp : Type := NAry 10 (@CompileLL.WArg bits TT) (@CompileLL.WExpr bits FE).
   Axiom ExprUnOpFEToZ : Type.
   Axiom ExprUnOpWireToFE : Type.
   Axiom ExprUnOpFEToWire : Type.
->>>>>>> 44ade650
 
   Local Existing Instance WordEvaluable.
 
@@ -58,17 +53,8 @@
 Declare Reduction asm_interp
   := cbv [id
             interp_bexpr interp_uexpr interp_bexpr' interp_uexpr'
-<<<<<<< HEAD
-            radd rsub rmul ropp
-            GF25519.GF25519.add GF25519.GF25519.sub GF25519.GF25519.mul GF25519.GF25519.opp
-=======
             radd rsub rmul ropp (*rfreeze rge_modulus rpack runpack*)
-            GF25519.GF25519.Add.wordProg GF25519.GF25519.AddExpr.bits GF25519.GF25519.Add.llProg GF25519.GF25519.AddExpr.hlProg GF25519.GF25519.AddExpr.inputs
-            GF25519.GF25519.Sub.wordProg GF25519.GF25519.SubExpr.bits GF25519.GF25519.Sub.llProg GF25519.GF25519.SubExpr.hlProg GF25519.GF25519.SubExpr.inputs
-            GF25519.GF25519.Mul.wordProg GF25519.GF25519.MulExpr.bits GF25519.GF25519.Mul.llProg GF25519.GF25519.MulExpr.hlProg GF25519.GF25519.MulExpr.inputs
-            GF25519.GF25519.Opp.wordProg GF25519.GF25519.OppExpr.bits GF25519.GF25519.Opp.llProg GF25519.GF25519.OppExpr.hlProg GF25519.GF25519.OppExpr.inputs
-            (*GF25519.GF25519.Freeze.wordProg GF25519.GF25519.FreezeExpr.bits GF25519.GF25519.Freeze.llProg GF25519.GF25519.FreezeExpr.hlProg GF25519.GF25519.FreezeExpr.inputs *)
->>>>>>> 44ade650
+            GF25519.GF25519.add GF25519.GF25519.sub GF25519.GF25519.mul GF25519.GF25519.opp (* GF25519.GF25519.freeze *)
             GF25519.GF25519.bits GF25519.GF25519.FE
             QhasmCommon.liftN QhasmCommon.NArgMap Compile.CompileHL.compile LL.LL.under_lets LL.LL.interp LL.LL.interp_arg LL.LL.match_arg_Prod Conversions.LLConversions.convertExpr Conversions.LLConversions.convertArg Conversions.LLConversions.convertVar PhoasCommon.type_rect PhoasCommon.type_rec PhoasCommon.type_ind PhoasCommon.interp_binop LL.LL.uninterp_arg
             Evaluables.ezero Evaluables.toT Evaluables.fromT Evaluables.eadd Evaluables.esub Evaluables.emul Evaluables.eshiftr Evaluables.eand Evaluables.eltb Evaluables.eeqb
