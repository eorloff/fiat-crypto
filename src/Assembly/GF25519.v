--- conflicted
+++ resolved
@@ -20,15 +20,10 @@
 
   Section DefaultBounds.
     Import ListNotations.
-<<<<<<< HEAD
+
     Local Notation rr exp := (2^exp + 2^exp/10)%Z.
 
     Definition feBound: list Z :=
-=======
-    Local Notation rr exp := (2^exp + 2^exp/10)%N.
-
-    Definition feBound: list N :=
->>>>>>> cd5c85c0
       [rr 26; rr 27; rr 26; rr 27; rr 26;
        rr 27; rr 26; rr 27; rr 26; rr 27].
   End DefaultBounds.
@@ -54,11 +49,7 @@
         Eval cbv beta delta [fe25519 carry_add mul carry_sub Let_In] in carry_add.
 
     Definition ge25519_add' (P Q: @interp_type Z FE) :
-<<<<<<< HEAD
         { r: @HL.expr Z (@interp_type Z) FE | HL.interp (t := FE) r = ge25519_add_expr P Q }.
-=======
-        { r: @HL.expr Z FE | HL.Interp (t := FE) r = ge25519_add_expr P Q }.
->>>>>>> cd5c85c0
     Proof.
       vm_compute in P, Q; repeat
         match goal with
@@ -74,13 +65,8 @@
       cbv beta delta [ge25519_add_expr].
 
       let R := HL.rhs_of_goal in
-<<<<<<< HEAD
       let X := HL.reify (@interp_type Z) R in
       transitivity (HL.interp (t := ResultType) X); [reflexivity|].
-=======
-      let X := HL.Reify R in
-      transitivity (HL.Interp (t := ResultType) X); [reflexivity|].
->>>>>>> cd5c85c0
 
       cbv iota beta delta [
             interp_type interp_binop HL.interp
@@ -91,16 +77,8 @@
     Definition ge25519_add (P Q: @interp_type Z ResultType) :=
         proj1_sig (ge25519_add' P Q).
 
-<<<<<<< HEAD
     Definition hlProg: NAry 20 Z (@HL.expr Z (@interp_type Z) ResultType) :=
         liftFE (fun p => (liftFE (fun q => ge25519_add p q))).
-=======
-    Definition hlProg': NAry 20 Z (@HL.Expr Z ResultType) :=
-        liftFE (fun p => (liftFE (fun q => ge25519_add p q))).
-
-    Definition hlProg: NAry 20 Z (@CompileHL.Expr' Z ResultType) :=
-      Eval vm_compute in (liftN (fun P => (fun T => P (@LL.arg Z T))) hlProg').
->>>>>>> cd5c85c0
   End AddExpr.
 
   Module OppExpr <: Expression.
