Require Import Zpower ZArith.
Require Import Coq.Numbers.Natural.Peano.NPeano.
Require Import List.
Require Import Crypto.Util.ListUtil Crypto.Util.CaseUtil Crypto.Util.ZUtil Crypto.Util.NatUtil.
Require Import VerdiTactics.
Require Crypto.BaseSystem.
Require Import Crypto.ModularArithmetic.ModularBaseSystem Crypto.ModularArithmetic.PrimeFieldTheorems.
Require Import Crypto.BaseSystemProofs Crypto.ModularArithmetic.PseudoMersenneBaseParams Crypto.ModularArithmetic.PseudoMersenneBaseParamProofs Crypto.ModularArithmetic.ExtendedBaseVector.
Local Open Scope Z_scope.

Section PseudoMersenneProofs.
  Context `{prm :PseudoMersenneBaseParams}.

  Local Hint Unfold decode.
  Local Notation "u '~=' x" := (rep u x) (at level 70).
  Local Notation "u '.+' x" := (add u x) (at level 70).
  Local Notation "u '.*' x" := (ModularBaseSystem.mul u x) (at level 70).
  Local Hint Unfold rep.

  Lemma rep_decode : forall us x, us ~= x -> decode us = x.
  Proof.
    autounfold; intuition.
  Qed.

  Lemma encode_rep : forall x : F modulus, encode x ~= x.
  Proof.
    intros. unfold encode, rep.
    split. {
      unfold encode; simpl.
      apply base_length_nonzero.
    } {
      unfold decode.
      rewrite encode_rep.
      apply ZToField_FieldToZ.
      apply bv.
    }
  Qed.

  Lemma add_rep : forall u v x y, u ~= x -> v ~= y -> BaseSystem.add u v ~= (x+y)%F.
  Proof.
    autounfold; intuition. {
      unfold add.
      rewrite add_length_le_max.
      case_max; try rewrite Max.max_r; omega.
    }
    unfold decode in *; unfold decode in *.
    rewrite add_rep.
    rewrite ZToField_add.
    subst; auto.
  Qed.

  Lemma sub_rep : forall c c_0modq, (length c <= length base)%nat ->
    forall u v x y, u ~= x -> v ~= y ->
    ModularBaseSystem.sub c c_0modq u v ~= (x-y)%F.
  Proof.
    autounfold; unfold ModularBaseSystem.sub; intuition. {
      rewrite sub_length_le_max.
      case_max; try rewrite Max.max_r; try omega.
      rewrite add_length_le_max.
      case_max; try rewrite Max.max_r; omega.
    }
    unfold decode in *; unfold BaseSystem.decode in *.
    rewrite BaseSystemProofs.sub_rep, BaseSystemProofs.add_rep.
    rewrite ZToField_sub, ZToField_add, ZToField_mod.
    rewrite c_0modq, F_add_0_l.
    subst; auto.
  Qed.

  Lemma decode_short : forall (us : BaseSystem.digits),
    (length us <= length base)%nat ->
    BaseSystem.decode base us = BaseSystem.decode ext_base us.
  Proof.
    intros.
    unfold BaseSystem.decode, BaseSystem.decode'.
    rewrite combine_truncate_r.
    rewrite (combine_truncate_r us ext_base).
    f_equal; f_equal.
    unfold ext_base.
    rewrite firstn_app_inleft; auto; omega.
  Qed.

  Lemma mul_rep_extended : forall (us vs : BaseSystem.digits),
      (length us <= length base)%nat ->
      (length vs <= length base)%nat ->
      (BaseSystem.decode base us) * (BaseSystem.decode base vs) = BaseSystem.decode ext_base (BaseSystem.mul ext_base us vs).
  Proof.
      intros.
      rewrite mul_rep by (apply ExtBaseVector || unfold ext_base; simpl_list; omega).
      f_equal; rewrite decode_short; auto.
  Qed.

  Lemma modulus_nonzero : modulus <> 0.
    pose proof (Znumtheory.prime_ge_2 _ prime_modulus); omega.
  Qed.

  (* a = r + s(2^k) = r + s(2^k - c + c) = r + s(2^k - c) + cs = r + cs *)
  Lemma pseudomersenne_add: forall x y, (x + ((2^k) * y)) mod modulus = (x + (c * y)) mod modulus.
  Proof.
    intros.
    replace (2^k) with ((2^k - c) + c) by ring.
    rewrite Z.mul_add_distr_r.
    rewrite Zplus_mod.
    unfold c.
    rewrite Z.sub_sub_distr, Z.sub_diag.
    simpl.
    rewrite Z.mul_comm.
    rewrite mod_mult_plus; auto using modulus_nonzero.
    rewrite <- Zplus_mod; auto.
  Qed.

  Lemma extended_shiftadd: forall (us : BaseSystem.digits),
    BaseSystem.decode ext_base us =
      BaseSystem.decode base (firstn (length base) us)
      + (2^k * BaseSystem.decode base (skipn (length base) us)).
  Proof.
    intros.
    unfold BaseSystem.decode; rewrite <- mul_each_rep.
    unfold ext_base.
    replace (map (Z.mul (2 ^ k)) base) with (BaseSystem.mul_each (2 ^ k) base) by auto.
    rewrite base_mul_app.
    rewrite <- mul_each_rep; auto.
  Qed.

  Lemma reduce_rep : forall us,
    BaseSystem.decode base (reduce us) mod modulus =
    BaseSystem.decode ext_base us mod modulus.
  Proof.
    intros.
    rewrite extended_shiftadd.
    rewrite pseudomersenne_add.
    unfold reduce.
    remember (firstn (length base) us) as low.
    remember (skipn (length base) us) as high.
    unfold BaseSystem.decode.
    rewrite BaseSystemProofs.add_rep.
    replace (map (Z.mul c) high) with (BaseSystem.mul_each c high) by auto.
    rewrite mul_each_rep; auto.
  Qed.

  Lemma reduce_length : forall us,
      (length us <= length ext_base)%nat ->
      (length (reduce us) <= length base)%nat.
  Proof.
    intros.
    unfold reduce.
    remember (map (Z.mul c) (skipn (length base) us)) as high.
    remember (firstn (length base) us) as low.
    assert (length low >= length high)%nat. {
      subst. rewrite firstn_length.
      rewrite map_length.
      rewrite skipn_length.
      destruct (le_dec (length base) (length us)). {
        rewrite Min.min_l by omega.
        rewrite extended_base_length in H. omega.
      } {
        rewrite Min.min_r; omega.
      }
    }
    assert ((length low <= length base)%nat)
      by (rewrite Heqlow; rewrite firstn_length; apply Min.le_min_l).
    assert (length high <= length base)%nat
      by (rewrite Heqhigh; rewrite map_length; rewrite skipn_length;
      rewrite extended_base_length in H; omega).
    rewrite add_trailing_zeros; auto.
    rewrite (add_same_length _ _ (length low)); auto.
    rewrite app_length.
    rewrite length_zeros; intuition.
  Qed.

  Lemma mul_rep : forall u v x y, u ~= x -> v ~= y -> u .* v ~= (x*y)%F.
  Proof.
    autounfold; unfold ModularBaseSystem.mul; intuition.
    {
      apply reduce_length.
      rewrite mul_length, extended_base_length.
      omega.
    } {
      rewrite ZToField_mod, reduce_rep, <-ZToField_mod.
      rewrite mul_rep by
        (apply ExtBaseVector || rewrite extended_base_length; omega).
      subst.
      do 2 rewrite decode_short by auto.
      apply ZToField_mul.
    }
  Qed.

  Lemma set_nth_sum : forall n x us, (n < length us)%nat ->
    BaseSystem.decode base (set_nth n x us) =
    (x - nth_default 0 us n) * nth_default 0 base n + BaseSystem.decode base us.
  Proof.
    intros.
    unfold BaseSystem.decode.
    nth_inbounds; auto. (* TODO(andreser): nth_inbounds should do this auto*)
    unfold splice_nth.
    rewrite <- (firstn_skipn n us) at 4.
    do 2 rewrite decode'_splice.
    remember (length (firstn n us)) as n0.
    ring_simplify.
    remember (BaseSystem.decode' (firstn n0 base) (firstn n us)).
    rewrite (skipn_nth_default n us 0) by omega.
    rewrite firstn_length in Heqn0.
    rewrite Min.min_l in Heqn0 by omega; subst n0.
    destruct (le_lt_dec (length base) n). {
      rewrite nth_default_out_of_bounds by auto.
      rewrite skipn_all by omega.
      do 2 rewrite decode_base_nil.
      ring_simplify; auto.
    } {
      rewrite (skipn_nth_default n base 0) by omega.
      do 2 rewrite decode'_cons.
      ring_simplify; ring.
    }
  Qed.

  Lemma add_to_nth_sum : forall n x us, (n < length us)%nat ->
    BaseSystem.decode base (add_to_nth n x us) =
    x * nth_default 0 base n + BaseSystem.decode base us.
  Proof.
    unfold add_to_nth; intros; rewrite set_nth_sum; try ring_simplify; auto.
  Qed.

  Lemma add_to_nth_nth_default : forall n x l i, (0 <= i < length l)%nat ->
    nth_default 0 (add_to_nth n x l) i =
    if (eq_nat_dec i n) then x + nth_default 0 l i else nth_default 0 l i.
  Proof.
    intros.
    unfold add_to_nth.
    rewrite set_nth_nth_default by assumption.
    break_if; subst; reflexivity.
  Qed.

  Lemma length_add_to_nth : forall n x l, length (add_to_nth n x l) = length l.
  Proof.
    unfold add_to_nth; intros; apply length_set_nth.
  Qed.

  Lemma nth_default_base_positive : forall i, (i < length base)%nat ->
    nth_default 0 base i > 0.
  Proof.
    intros.
    pose proof (nth_error_length_exists_value _ _ H).
    destruct H0.
    pose proof (nth_error_value_In _ _ _ H0).
    pose proof (BaseSystem.base_positive _ H1).
    unfold nth_default.
    rewrite H0; auto.
  Qed.

  Lemma base_succ_div_mult : forall i, ((S i) < length base)%nat ->
    nth_default 0 base (S i) = nth_default 0 base i *
    (nth_default 0 base (S i) / nth_default 0 base i).
  Proof.
    intros.
    apply Z_div_exact_2; try (apply nth_default_base_positive; omega).
    apply base_succ; auto.
  Qed.

  Lemma Fdecode_decode_mod : forall us x, (length us = length base) ->
    decode us = x -> BaseSystem.decode base us mod modulus = x.
  Proof.
    unfold decode; intros ? ? ? decode_us.
    rewrite <-decode_us.
    apply FieldToZ_ZToField.
  Qed.

End PseudoMersenneProofs.

Section CarryProofs.
  Context `{prm : PseudoMersenneBaseParams}.
  Local Notation "u '~=' x" := (rep u x) (at level 70).
  Hint Unfold log_cap.

  Lemma base_length_lt_pred : (pred (length base) < length base)%nat.
  Proof.
    pose proof base_length_nonzero; omega.
  Qed.
  Hint Resolve base_length_lt_pred.

  Lemma log_cap_nonneg : forall i, 0 <= log_cap i.
  Proof.
    unfold log_cap, nth_default; intros.
    case_eq (nth_error limb_widths i); intros; try omega.
    apply limb_widths_nonneg.
    eapply nth_error_value_In; eauto.
  Qed.

  Lemma nth_default_base_succ : forall i, (S i < length base)%nat ->
    nth_default 0 base (S i) = 2 ^ log_cap i * nth_default 0 base i.
  Proof.
    intros.
    repeat rewrite nth_default_base by omega.
    rewrite <- Z.pow_add_r by (apply log_cap_nonneg || apply sum_firstn_limb_widths_nonneg).
    destruct (NPeano.Nat.eq_dec i 0).
    + subst; f_equal.
      unfold sum_firstn, log_cap.
      destruct limb_widths; auto.
    + erewrite sum_firstn_succ; eauto.
      unfold log_cap.
      apply nth_error_Some_nth_default.
      rewrite <- base_length; omega.
  Qed.

  Lemma carry_simple_decode_eq : forall i us,
    (length us = length base) ->
    (i < (pred (length base)))%nat ->
    BaseSystem.decode base (carry_simple i us) = BaseSystem.decode base us.
  Proof.
    unfold carry_simple. intros.
    rewrite add_to_nth_sum by (rewrite length_set_nth; omega).
    rewrite set_nth_sum by omega.
    unfold pow2_mod.
    rewrite Z.land_ones by apply log_cap_nonneg.
    rewrite Z.shiftr_div_pow2 by apply log_cap_nonneg.
    rewrite nth_default_base_succ by omega.
    rewrite Z.mul_assoc.
    rewrite (Z.mul_comm _ (2 ^ log_cap i)).
    rewrite mul_div_eq; try ring.
    apply gt_lt_symmetry.
    apply Z.pow_pos_nonneg; omega || apply log_cap_nonneg.
  Qed.

  Lemma carry_decode_eq_reduce : forall us,
    (length us = length base) ->
    BaseSystem.decode base (carry_and_reduce (pred (length base)) us) mod modulus
    = BaseSystem.decode base us mod modulus.
  Proof.
    unfold carry_and_reduce; intros ? length_eq.
    pose proof base_length_nonzero.
    rewrite add_to_nth_sum by (rewrite length_set_nth; omega).
    rewrite set_nth_sum by omega.
    rewrite Zplus_comm, <- Z.mul_assoc, <- pseudomersenne_add, BaseSystem.b0_1.
    rewrite (Z.mul_comm (2 ^ k)), <- Zred_factor0.
    f_equal.
    rewrite <- (Z.add_comm (BaseSystem.decode base us)), <- Z.add_assoc, <- Z.add_0_r.
    f_equal.
    destruct (NPeano.Nat.eq_dec (length base) 0) as [length_zero | length_nonzero].
    + apply length0_nil in length_zero.
      pose proof (base_length) as limbs_length.
      rewrite length_zero in length_eq, limbs_length.
      apply length0_nil in length_eq.
      symmetry in limbs_length.
      apply length0_nil in limbs_length.
      unfold log_cap.
      subst; rewrite length_zero, limbs_length, nth_default_nil.
      reflexivity.
    + rewrite nth_default_base by omega.
      rewrite <- Z.add_opp_l, <- Z.opp_sub_distr.
      unfold pow2_mod.
      rewrite Z.land_ones by apply log_cap_nonneg.
      rewrite <- mul_div_eq by (apply gt_lt_symmetry; apply Z.pow_pos_nonneg; omega || apply log_cap_nonneg).
      rewrite Z.shiftr_div_pow2 by apply log_cap_nonneg.
      rewrite Zopp_mult_distr_r.
      rewrite Z.mul_comm.
      rewrite Z.mul_assoc.
      rewrite <- Z.pow_add_r by (apply log_cap_nonneg || apply sum_firstn_limb_widths_nonneg).
      unfold k.
      replace (length limb_widths) with (S (pred (length base))) by
        (subst; rewrite <- base_length; apply NPeano.Nat.succ_pred; omega).
      rewrite sum_firstn_succ with (x:= log_cap (pred (length base))) by
        (unfold log_cap; apply nth_error_Some_nth_default; rewrite <- base_length; omega).
      rewrite <- Zopp_mult_distr_r.
      rewrite Z.mul_comm.
      rewrite (Z.add_comm (log_cap (pred (length base)))).
      ring.
  Qed.

  Lemma carry_length : forall i us,
    (length       us     <= length base)%nat ->
    (length (carry i us) <= length base)%nat.
  Proof.
    unfold carry, carry_simple, carry_and_reduce, add_to_nth.
    intros; break_if; subst; repeat (rewrite length_set_nth); auto.
  Qed.
  Hint Resolve carry_length.

  Lemma carry_rep : forall i us x,
    (length us = length base) ->
    (i < length base)%nat ->
    us ~= x -> carry i us ~= x.
  Proof.
    pose carry_length. pose carry_decode_eq_reduce. pose carry_simple_decode_eq.
    unfold rep, decode, carry in *; intros.
    intuition; break_if; subst; eauto;
    apply F_eq; simpl; intuition.
  Qed.
  Hint Resolve carry_rep.

  Lemma carry_sequence_length: forall is us,
    (length us <= length base)%nat ->
    (length (carry_sequence is us) <= length base)%nat.
  Proof.
    induction is; boring.
  Qed.
  Hint Resolve carry_sequence_length.

  Lemma carry_length_exact : forall i us,
    (length       us     = length base)%nat ->
    (length (carry i us) = length base)%nat.
  Proof.
    unfold carry, carry_simple, carry_and_reduce, add_to_nth.
    intros; break_if; subst; repeat (rewrite length_set_nth); auto.
  Qed.

  Lemma carry_sequence_length_exact: forall is us,
    (length us = length base)%nat ->
    (length (carry_sequence is us) = length base)%nat.
  Proof.
    induction is; boring.
    apply carry_length_exact; auto.
  Qed.
  Hint Resolve carry_sequence_length_exact.

  Lemma carry_sequence_rep : forall is us x,
    (forall i, In i is -> (i < length base)%nat) ->
    (length us = length base) ->
    us ~= x -> carry_sequence is us ~= x.
  Proof.
    induction is; boring.
  Qed.

End CarryProofs.

Section CanonicalizationProofs.
  Context `{prm : PseudoMersenneBaseParams} (lt_1_length_base : (1 < length base)%nat) 
   {B} (B_pos : 0 < B) (B_compat : forall w, In w limb_widths -> w <= B)
   (c_pos : 0 < c)
   (* on the first reduce step, we add at most one bit of width to the first digit *)
   (c_reduce1 : c * (Z.ones (B - log_cap (pred (length base)))) < max_bound 0 + 1)
   (* on the second reduce step, we add at most one bit of width to the first digit,
      and leave room to carry c one more time after the highest bit is carried *)
   (c_reduce2 : c <= max_bound 0 - c)
   (* this condition is probably implied by c_reduce2, but is more straighforward to compute than to prove *)
   (two_pow_k_le_2modulus : 2 ^ k <= 2 * modulus).

  (* BEGIN groundwork proofs *)

  Lemma pow_2_log_cap_pos : forall i, 0 < 2 ^ log_cap i.
  Proof.
    intros; apply Z.pow_pos_nonneg; auto using log_cap_nonneg; omega.
  Qed.
  Local Hint Resolve pow_2_log_cap_pos.

  Lemma max_bound_log_cap : forall i, Z.succ (max_bound i) = 2 ^ log_cap i.
  Proof.
    intros.
    unfold max_bound, Z.ones.
    rewrite Z.shiftl_1_l.
    omega.
  Qed.

  Local Hint Resolve log_cap_nonneg.
  Lemma pow2_mod_log_cap_range : forall a i, 0 <= pow2_mod a (log_cap i) <= max_bound i.
  Proof.
    intros.
    unfold pow2_mod.
    rewrite Z.land_ones by apply log_cap_nonneg.
    unfold max_bound, Z.ones.
    rewrite Z.shiftl_1_l, <-Z.lt_le_pred.
    apply Z_mod_lt.
    pose proof (pow_2_log_cap_pos i).
    omega.
  Qed.

  Lemma pow2_mod_log_cap_bounds_lower : forall a i, 0 <= pow2_mod a (log_cap i).
  Proof.
    intros.
    pose proof (pow2_mod_log_cap_range a  i); omega.
  Qed.

  Lemma pow2_mod_log_cap_bounds_upper : forall a i, pow2_mod a (log_cap i) <= max_bound i.
  Proof.
    intros.
    pose proof (pow2_mod_log_cap_range a  i); omega.
  Qed.

  Lemma pow2_mod_log_cap_small : forall a i, 0 <= a <= max_bound i ->
    pow2_mod a (log_cap i) = a.
  Proof.
    intros.
    unfold pow2_mod.
    rewrite Z.land_ones by apply log_cap_nonneg.
    apply Z.mod_small.
    split; try omega.
    rewrite <- max_bound_log_cap.
    omega.
  Qed.

  Lemma max_bound_pos : forall i, (i < length base)%nat -> 0 < max_bound i.
  Proof.
    unfold max_bound, log_cap; intros; apply Z_ones_pos_pos.
    apply limb_widths_pos.
    rewrite nth_default_eq.
    apply nth_In.
    rewrite <-base_length; assumption.
  Qed.
  Local Hint Resolve max_bound_pos.

  Lemma max_bound_nonneg : forall i, 0 <= max_bound i.
  Proof.
    unfold max_bound; intros; auto using Z_ones_nonneg.
  Qed.
  Local Hint Resolve max_bound_nonneg.

  Lemma pow2_mod_spec : forall a b, (0 <= b) -> pow2_mod a b = a mod (2 ^ b).
  Proof.
    intros.
    unfold pow2_mod.
    rewrite Z.land_ones; auto.
  Qed.

  Lemma shiftr_eq_0_max_bound : forall i a, Z.shiftr a (log_cap i) = 0 ->
    a <= max_bound i.
  Proof.
    intros ? ? shiftr_0.
    apply Z.shiftr_eq_0_iff in shiftr_0.
    intuition; subst; try apply max_bound_nonneg.
    match goal with H : Z.log2 _ < log_cap _ |- _ => apply Z.log2_lt_pow2 in H;
      replace (2 ^ log_cap i) with (Z.succ (max_bound i)) in H by
        (unfold max_bound, Z.ones; rewrite Z.shiftl_1_l; omega)
    end; auto.
    omega.
  Qed.

  Lemma B_compat_log_cap : forall i, 0 <= B - log_cap i.
  Proof.
    unfold log_cap; intros.
    destruct (lt_dec i (length limb_widths)).
    + apply Z.le_0_sub.
      apply B_compat.
      rewrite nth_default_eq.
      apply nth_In; assumption.
    + replace (nth_default 0 limb_widths i) with 0; try omega.
      symmetry; apply nth_default_out_of_bounds.
      omega.
  Qed.
  Local Hint Resolve B_compat_log_cap.

  Lemma max_bound_shiftr_eq_0 : forall i a, 0 <= a -> a <= max_bound i ->
    Z.shiftr a (log_cap i) = 0.
  Proof.
    intros ? ? ? le_max_bound.
    apply Z.shiftr_eq_0_iff.
    destruct (Z_eq_dec a 0); auto.
    right.
    split; try omega.
    apply Z.log2_lt_pow2; try omega.
    rewrite <-max_bound_log_cap.
    omega.
  Qed.

  Lemma log_cap_eq : forall i, log_cap i = nth_default 0 limb_widths i.
  Proof.
    reflexivity.
  Qed.

  (* END groundwork proofs *)
  Opaque pow2_mod log_cap max_bound.

  (* automation *)
  Ltac carry_length_conditions' := unfold carry_full, add_to_nth;
    rewrite ?length_set_nth, ?carry_length_exact, ?carry_sequence_length_exact, ?carry_sequence_length_exact;
    try omega; try solve [pose proof base_length; pose proof base_length_nonzero; omega || auto ].
  Ltac carry_length_conditions := try split; try omega; repeat carry_length_conditions'.

  Ltac add_set_nth :=
    rewrite ?add_to_nth_nth_default by carry_length_conditions; break_if; try omega;
    rewrite ?set_nth_nth_default by carry_length_conditions;    break_if; try omega.

  (* BEGIN defs *)

  Definition pre_carry_bounds us := forall i, 0 <= nth_default 0 us i <
    if (eq_nat_dec i 0) then 2 ^ B else 2 ^ B - 2 ^ (B - log_cap (pred i)).

  Lemma pre_carry_bounds_nonzero : forall us, pre_carry_bounds us ->
    (forall i, 0 <= nth_default 0 us i).
  Proof.
    unfold pre_carry_bounds.
    intros ? PCB i.
    specialize (PCB i).
    omega.
  Qed.
  Local Hint Resolve pre_carry_bounds_nonzero.

<<<<<<< HEAD
  Definition carry_done us := forall i, (i < length base)%nat ->
    0 <= nth_default 0 us i /\ Z.shiftr (nth_default 0 us i) (log_cap i) = 0.
=======
  Definition carry_done us := forall i, (i < length base)%nat -> Z.shiftr (nth_default 0 us i) (log_cap i) = 0.

  Lemma carry_carry_done_done : forall i us,
    (length us = length base)%nat ->
    (i < length base)%nat ->
    (forall i, 0 <= nth_default 0 us i) ->
    carry_done us -> carry_done (carry i us).
  Proof.
    unfold carry_done; intros until 3. intros Hcarry_done ? ?.
    unfold carry, carry_simple, carry_and_reduce; break_if; subst.
    + rewrite Hcarry_done by omega.
      rewrite pow2_mod_log_cap_small by (intuition; auto using shiftr_eq_0_max_bound).
      destruct i0; add_set_nth; rewrite ?Z.mul_0_r, ?Z.add_0_l; auto.
      match goal with H : S _ = pred (length base) |- _ => rewrite H; auto end.
   + rewrite Hcarry_done by omega.
     rewrite pow2_mod_log_cap_small by (intuition; auto using shiftr_eq_0_max_bound).
     destruct i0; add_set_nth; subst; rewrite ?Z.add_0_l; auto.
  Qed.
>>>>>>> 656f38ab

  (* END defs *)

  (* BEGIN proofs about first carry loop *)

  Lemma nth_default_carry_bound_upper : forall i us, (length us = length base) ->
    nth_default 0 (carry i us) i <= max_bound i.
  Proof.
    unfold carry; intros.
    break_if.
    + unfold carry_and_reduce.
      add_set_nth.
      apply pow2_mod_log_cap_bounds_upper.
    + unfold carry_simple.
      destruct (lt_dec i (length us)).
      - add_set_nth.
        apply pow2_mod_log_cap_bounds_upper.
      - rewrite nth_default_out_of_bounds by carry_length_conditions; auto.
  Qed.
  Local Hint Resolve nth_default_carry_bound_upper.

  Lemma nth_default_carry_bound_lower : forall i us, (length us = length base) ->
    0 <= nth_default 0 (carry i us) i.
  Proof.
    unfold carry; intros.
    break_if.
    + unfold carry_and_reduce.
      add_set_nth.
      apply pow2_mod_log_cap_bounds_lower.
    + unfold carry_simple.
      destruct (lt_dec i (length us)).
      - add_set_nth.
        apply pow2_mod_log_cap_bounds_lower.
      - rewrite nth_default_out_of_bounds by carry_length_conditions; omega.
  Qed.
  Local Hint Resolve nth_default_carry_bound_lower.

  Lemma nth_default_carry_bound_succ_lower : forall i us, (forall i, 0 <= nth_default 0 us i) ->
    (length us = length base) ->
    0 <= nth_default 0 (carry i us) (S i).
  Proof.
    unfold carry; intros ? ? PCB ? .
    break_if.
    + subst. replace (S (pred (length base))) with (length base) by omega.
      rewrite nth_default_out_of_bounds; carry_length_conditions.
      unfold carry_and_reduce.
      carry_length_conditions.
    + unfold carry_simple.
      destruct (lt_dec (S i) (length us)).
      - add_set_nth; zero_bounds.
      - rewrite nth_default_out_of_bounds by carry_length_conditions; omega.
  Qed.

  Lemma carry_unaffected_low : forall i j us, ((0 < i < j)%nat \/ (i = 0 /\ j <> 0 /\ j <> pred (length base))%nat)->
    (length us = length base) ->
    nth_default 0 (carry j us) i = nth_default 0 us i.
  Proof.
    intros.
    unfold carry.
    break_if.
    + unfold carry_and_reduce.
      add_set_nth.
    + unfold carry_simple.
      destruct (lt_dec i (length us)).
      - add_set_nth.
      - rewrite !nth_default_out_of_bounds by
          (omega || rewrite length_add_to_nth; rewrite length_set_nth; pose proof base_length_nonzero; omega).
        reflexivity.
  Qed.

  Lemma carry_unaffected_high : forall i j us, (S j < i)%nat -> (length us = length base) ->
    nth_default 0 (carry j us) i = nth_default 0 us i.
  Proof.
    intros.
    destruct (lt_dec i (length us));
      [ | rewrite !nth_default_out_of_bounds by carry_length_conditions; reflexivity].
    unfold carry, carry_simple.
    break_if; [omega | add_set_nth].
  Qed.

  Lemma carry_nothing : forall i j us, (i < length base)%nat ->
    (length us = length base)%nat ->
    0 <= nth_default 0 us j <= max_bound j ->
    nth_default 0 (carry j us) i = nth_default 0 us i.
  Proof.
    unfold carry, carry_simple, carry_and_reduce; intros.
    break_if; (add_set_nth;
      [ rewrite max_bound_shiftr_eq_0 by omega; ring
      | subst; apply pow2_mod_log_cap_small; assumption ]).
  Qed.

  Lemma carry_done_bounds : forall us, (length us = length base) ->
    (carry_done us <-> forall i, 0 <= nth_default 0 us i < 2 ^ log_cap i).
  Proof.
    intros ? ?; unfold carry_done; split; [ intros Hcarry_done i | intros Hbounds i i_lt ].
    + destruct (lt_dec i (length base)) as [i_lt | i_nlt].
      - specialize (Hcarry_done i i_lt).
        split; [ intuition | ].
        rewrite <- max_bound_log_cap.
        apply Z.lt_succ_r.
        apply shiftr_eq_0_max_bound; intuition.
      - rewrite nth_default_out_of_bounds; try split; try omega; auto.
    + specialize (Hbounds i).
      split; intuition.
      apply max_bound_shiftr_eq_0; auto.
      rewrite <-max_bound_log_cap in *; omega.
  Qed.

  Lemma carry_carry_done_done : forall i us,
    (length us = length base)%nat ->
    (i < length base)%nat ->
    carry_done us -> carry_done (carry i us).
  Proof.
    unfold carry_done; intros i ? ? i_bound Hcarry_done x x_bound.
    destruct (Hcarry_done x x_bound) as [lower_bound_x shiftr_0_x].
    destruct (Hcarry_done i i_bound) as [lower_bound_i shiftr_0_i].
    split.
    + rewrite carry_nothing; auto.
      split; [ apply Hcarry_done; auto | ].
      apply shiftr_eq_0_max_bound.
      apply Hcarry_done; auto.
    + unfold carry, carry_simple, carry_and_reduce; break_if; subst.
      - add_set_nth; subst.
        * rewrite shiftr_0_i, Z.mul_0_r, Z.add_0_l.
          assumption.
        * rewrite pow2_mod_log_cap_small by (intuition; auto using shiftr_eq_0_max_bound).
          assumption.
      - rewrite shiftr_0_i by omega.
        rewrite pow2_mod_log_cap_small by (intuition; auto using shiftr_eq_0_max_bound).
        add_set_nth; subst; rewrite ?Z.add_0_l; auto.
  Qed.

  Lemma carry_sequence_chain_step : forall i us,
    carry_sequence (make_chain (S i)) us = carry i (carry_sequence (make_chain i) us).
  Proof.
    reflexivity.
  Qed.

  Lemma carry_bounds_0_upper : forall us j, (length us = length base) ->
    (0 < j < length base)%nat ->
    nth_default 0 (carry_sequence (make_chain j) us) 0 <= max_bound 0.
  Proof.
<<<<<<< HEAD
    induction j as [ | [ | j ] IHj ]; [simpl; intros; omega | | ]; intros.
    + subst; simpl; auto.
    + rewrite carry_sequence_chain_step, carry_unaffected_low; carry_length_conditions.
=======
    unfold carry_sequence; induction j; [simpl; intros; omega | ].
    intros.
    simpl in *.
    destruct (eq_nat_dec 0 j).
    + subst.
      apply nth_default_carry_bound_upper; fold (carry_sequence (make_chain 0) us); carry_length_conditions.
    + rewrite carry_unaffected_low; try omega.
        fold (carry_sequence (make_chain j) us); carry_length_conditions.
>>>>>>> 656f38ab
    Qed.

  Lemma carry_bounds_upper : forall i us j, (0 < i < j)%nat -> (length us = length base) ->
    nth_default 0 (carry_sequence (make_chain j) us) i <= max_bound i.
  Proof.
    unfold carry_sequence;
    induction j; [simpl; intros; omega | ].
    intros.
    simpl in *.
    assert (i = j \/ i < j)%nat as cases by omega.
    destruct cases as [eq_j_i | lt_i_j]; subst.
    + apply nth_default_carry_bound_upper; fold (carry_sequence (make_chain j) us); carry_length_conditions.
    + rewrite carry_unaffected_low; try omega.
      fold (carry_sequence (make_chain j) us); carry_length_conditions.
  Qed.

  Lemma carry_sequence_unaffected : forall i us j, (j < i)%nat -> (length us = length base)%nat ->
    nth_default 0 (carry_sequence (make_chain j) us) i = nth_default 0 us i.
  Proof.
    induction j; [simpl; intros; omega | ].
    intros.
    simpl in *.
    rewrite carry_unaffected_high by carry_length_conditions.
    apply IHj; omega.
  Qed.

  (* makes omega run faster *)
  Ltac clear_obvious :=
    match goal with
    | [H : ?a <= ?a |- _] => clear H
    | [H : ?a <= S ?a |- _] => clear H
    | [H : ?a < S ?a |- _] => clear H
    | [H : ?a = ?a |- _] => clear H
    end.

  Lemma carry_sequence_bounds_lower : forall j i us, (length us = length base) ->
    (forall i, 0 <= nth_default 0 us i) -> (j <= length base)%nat ->
    0 <= nth_default 0 (carry_sequence (make_chain j) us) i.
  Proof.
    induction j; intros; simpl; auto.
    destruct (lt_dec (S j) i).
    + rewrite carry_unaffected_high by carry_length_conditions.
      apply IHj; auto; omega.
    + assert ((i = S j) \/ (i = j) \/ (i < j))%nat as cases by omega.
      destruct cases as [? | [? | ?]].
      - subst. apply nth_default_carry_bound_succ_lower; carry_length_conditions.
        intros; eapply IHj; auto; omega.
      - subst. apply nth_default_carry_bound_lower; carry_length_conditions.
      - destruct (eq_nat_dec j (pred (length base)));
          [ | rewrite carry_unaffected_low by carry_length_conditions; apply IHj; auto; omega ].
        subst.
        do 2 match goal with H : appcontext[S (pred (length base))] |- _ =>
          erewrite <-(S_pred (length base)) in H by eauto end.
        unfold carry; break_if; [ unfold carry_and_reduce | omega ].
        clear_obvious.
        add_set_nth; [ zero_bounds | ]; apply IHj; auto; omega.
  Qed.

  Ltac carry_seq_lower_bound := 
        repeat (intros; eapply carry_sequence_bounds_lower; eauto; carry_length_conditions).

  Lemma carry_bounds_lower : forall i us j, (0 < i <= j)%nat -> (length us = length base) ->
    (forall i, 0 <= nth_default 0 us i) -> (j <= length base)%nat ->
    0 <= nth_default 0 (carry_sequence (make_chain j) us) i.
  Proof.
    unfold carry_sequence;
    induction j; [simpl; intros; omega | ].
    intros.
    simpl in *.
    destruct (eq_nat_dec i (S j)).
    + subst. apply nth_default_carry_bound_succ_lower; auto;
        fold (carry_sequence (make_chain j) us); carry_length_conditions.
      carry_seq_lower_bound.
    + assert (i = j \/ i < j)%nat as cases by omega.
      destruct cases as [eq_j_i | lt_i_j]; subst;
        [apply nth_default_carry_bound_lower| rewrite carry_unaffected_low]; try omega;
        fold (carry_sequence (make_chain j) us); carry_length_conditions.
      carry_seq_lower_bound.
  Qed.

  Lemma carry_full_bounds : forall us i, (i <> 0)%nat -> (forall i, 0 <= nth_default 0 us i) ->
    (length us = length base)%nat ->
    0 <= nth_default 0 (carry_full us) i <= max_bound i.
  Proof.
    unfold carry_full, full_carry_chain; intros.
    split; (destruct (lt_dec i (length limb_widths));
              [ | rewrite nth_default_out_of_bounds by carry_length_conditions; omega || auto ]).
    + apply carry_bounds_lower; carry_length_conditions.
    + apply carry_bounds_upper; carry_length_conditions.
  Qed.

  Lemma carry_simple_no_overflow : forall us i, (i < pred (length base))%nat ->
    length us = length base ->
    0 <= nth_default 0 us i < 2 ^ B ->
    0 <= nth_default 0 us (S i) < 2 ^ B - 2 ^ (B - log_cap i) ->
    0 <= nth_default 0 (carry i us) (S i) < 2 ^ B.
  Proof.
    intros.
    unfold carry, carry_simple; break_if; try omega.
    add_set_nth.
    replace (2 ^ B) with (2 ^ (B - log_cap i) + (2 ^ B - 2 ^ (B - log_cap i))) by omega.
    split; [ zero_bounds | ].
    apply Z.add_lt_mono; try omega.
    rewrite Z.shiftr_div_pow2 by apply log_cap_nonneg.
    apply Z.div_lt_upper_bound; try apply pow_2_log_cap_pos.
    rewrite <-Z.pow_add_r by (apply log_cap_nonneg || apply B_compat_log_cap).
    replace (log_cap i + (B - log_cap i)) with B by ring.
    omega.
  Qed.

  Lemma carry_sequence_no_overflow : forall i us, pre_carry_bounds us ->
    (length us = length base) ->
    nth_default 0 (carry_sequence (make_chain i) us) i < 2 ^ B.
  Proof.
    unfold pre_carry_bounds.
    intros ? ? PCB ?.
    induction i.
    + simpl. specialize (PCB 0%nat).
      intuition.
    + simpl.
      destruct (lt_eq_lt_dec i (pred (length base))) as [[? | ? ] | ? ].
      - apply carry_simple_no_overflow; carry_length_conditions; carry_seq_lower_bound.
       rewrite carry_sequence_unaffected; try omega.
        specialize (PCB (S i)); rewrite Nat.pred_succ in PCB.
        break_if; intuition.
      - unfold carry; break_if; try omega.
        rewrite nth_default_out_of_bounds; [ apply Z.pow_pos_nonneg; omega | ].
        subst; unfold carry_and_reduce.
        carry_length_conditions.
      - rewrite nth_default_out_of_bounds; [ apply Z.pow_pos_nonneg; omega | ].
        carry_length_conditions.
  Qed.

  Lemma carry_full_bounds_0 : forall us, pre_carry_bounds us ->
    (length us = length base)%nat ->
    0 <= nth_default 0 (carry_full us) 0 <= max_bound 0 + c * (Z.ones (B - log_cap (pred (length base)))).
  Proof.
    unfold carry_full, full_carry_chain; intros.
    rewrite <- base_length.
    replace (length base) with (S (pred (length base))) by omega.
    simpl.
    unfold carry, carry_and_reduce; break_if; try omega.
    clear_obvious; add_set_nth.
    split; [zero_bounds; carry_seq_lower_bound | ].
    rewrite Z.add_comm.
    apply Z.add_le_mono.
    + apply carry_bounds_0_upper; auto; omega.
    + apply Z.mul_le_mono_pos_l; auto.
      apply Z_shiftr_ones; auto;
        [ | pose proof (B_compat_log_cap (pred (length base))); omega ].
      split.
      - apply carry_bounds_lower; auto; omega.
      - apply carry_sequence_no_overflow; auto.
  Qed.

  Lemma carry_full_bounds_lower : forall i us, pre_carry_bounds us ->
    (length us = length base)%nat ->
    0 <= nth_default 0 (carry_full us) i.
  Proof.
   destruct i; intros.
   + apply carry_full_bounds_0; auto.
   + destruct (lt_dec (S i) (length base)).
     - apply carry_bounds_lower; carry_length_conditions.
     - rewrite nth_default_out_of_bounds; carry_length_conditions.
  Qed.

  (* END proofs about first carry loop *)

  (* BEGIN proofs about second carry loop *)

  Lemma carry_sequence_carry_full_bounds_same : forall us i, pre_carry_bounds us ->
    (length us = length base)%nat -> (0 < i < length base)%nat ->
    0 <= nth_default 0 (carry_sequence (make_chain i) (carry_full us)) i <= 2 ^ log_cap i.
  Proof.
    induction i; intros; try omega.
    simpl.
    unfold carry, carry_simple; break_if; try omega.
    add_set_nth.
    split.
    + zero_bounds; [destruct (eq_nat_dec i 0); subst | ].
      - simpl; apply carry_full_bounds_0; auto.
      - apply IHi; auto; omega.
      - rewrite carry_sequence_unaffected by carry_length_conditions.
        apply carry_full_bounds; auto; omega.
    + rewrite <-max_bound_log_cap, <-Z.add_1_l.
      apply Z.add_le_mono.
      - rewrite Z.shiftr_div_pow2 by apply log_cap_nonneg.
        apply Z_div_floor; auto.
        destruct i.
        * simpl.
          eapply Z.le_lt_trans; [ apply carry_full_bounds_0; auto | ].
          replace (2 ^ log_cap 0 * 2) with (2 ^ log_cap 0 + 2 ^ log_cap 0) by ring.
          rewrite <-max_bound_log_cap, <-Z.add_1_l.
          apply Z.add_lt_le_mono; omega.
        * eapply Z.le_lt_trans; [ apply IHi; auto; omega | ].
          apply Z.lt_mul_diag_r; auto; omega.
      - rewrite carry_sequence_unaffected by carry_length_conditions.
        apply carry_full_bounds; auto; omega.
  Qed.

  Lemma carry_full_2_bounds_0 : forall us, pre_carry_bounds us ->
    (length us = length base)%nat -> (1 < length base)%nat ->
    0 <= nth_default 0 (carry_full (carry_full us)) 0 <= max_bound 0 + c.
  Proof.
    intros.
    unfold carry_full at 1 3, full_carry_chain.
    rewrite <-base_length.
    replace (length base) with (S (pred (length base))) by (pose proof base_length_nonzero; omega).
    simpl.
    unfold carry, carry_and_reduce; break_if; try omega.
    clear_obvious; add_set_nth.
    split.
    + zero_bounds; [ | carry_seq_lower_bound].
      apply carry_sequence_carry_full_bounds_same; auto; omega.
    + rewrite Z.add_comm.
      apply Z.add_le_mono.
      - apply carry_bounds_0_upper; carry_length_conditions.
      - etransitivity; [ | replace c with (c * 1) by ring; reflexivity ].
        apply Z.mul_le_mono_pos_l; try omega.
        rewrite Z.shiftr_div_pow2 by auto.
        apply Z.div_le_upper_bound; auto.
        ring_simplify.
        apply carry_sequence_carry_full_bounds_same; auto.
        omega.
  Qed.

  Lemma carry_full_2_bounds_succ : forall us i, pre_carry_bounds us ->
    (length us = length base)%nat -> (0 < i < pred (length base))%nat ->
    ((0 < i < length base)%nat ->
      0 <= nth_default 0
        (carry_sequence (make_chain i) (carry_full (carry_full us))) i <=
      2 ^ log_cap i) ->
      0 <= nth_default 0 (carry_simple i
        (carry_sequence (make_chain i) (carry_full (carry_full us)))) (S i) <= 2 ^ log_cap (S i).
  Proof.
    unfold carry_simple; intros ? ? PCB length_eq ? IH.
    add_set_nth.
    split.
<<<<<<< HEAD
    + zero_bounds. destruct i;
        [ simpl; pose proof (carry_full_2_bounds_0 us PCB length_eq); omega | ].
=======
    + apply Z.add_nonneg_nonneg.
      apply Z.shiftr_nonneg.
      destruct i;
        [ simpl; pose proof (carry_full_2_bounds_0 us PCB CCC length_eq); omega | ].
      - assert (0 < S i < length base)%nat as IHpre by omega.
        specialize (IH IHpre).
        omega.
>>>>>>> 656f38ab
      - rewrite carry_sequence_unaffected by carry_length_conditions.
        apply carry_full_bounds; carry_length_conditions.
        carry_seq_lower_bound.
    + rewrite <-max_bound_log_cap, <-Z.add_1_l.
      rewrite Z.shiftr_div_pow2 by apply log_cap_nonneg.
      apply Z.add_le_mono.
      - apply Z.div_le_upper_bound; auto.
        ring_simplify. apply IH. omega.
      - rewrite carry_sequence_unaffected by carry_length_conditions.
        apply carry_full_bounds; carry_length_conditions.
        carry_seq_lower_bound.
  Qed.

  Lemma carry_full_2_bounds_same : forall us i, pre_carry_bounds us ->
    (length us = length base)%nat -> (0 < i < length base)%nat ->
    0 <= nth_default 0 (carry_sequence (make_chain i) (carry_full (carry_full us))) i <= 2 ^ log_cap i.
  Proof.
    intros; induction i; try omega.
    simpl; unfold carry.
    break_if; try omega.
    split; (destruct (eq_nat_dec i 0); subst;
      [ cbv [make_chain carry_sequence fold_right carry_simple]; add_set_nth
      | eapply carry_full_2_bounds_succ; eauto; omega]).
    + zero_bounds. 
      - eapply carry_full_2_bounds_0; eauto.
      - eapply carry_full_bounds; eauto; carry_length_conditions.
        carry_seq_lower_bound.
    + rewrite <-max_bound_log_cap, <-Z.add_1_l.
      rewrite Z.shiftr_div_pow2 by apply log_cap_nonneg.
      apply Z.add_le_mono.
      - apply Z_div_floor; auto.
        eapply Z.le_lt_trans; [ eapply carry_full_2_bounds_0; eauto | ].
        replace (Z.succ 1) with (2 ^ 1) by ring.
        rewrite <-max_bound_log_cap.
        ring_simplify. omega.
      - apply carry_full_bounds; carry_length_conditions; carry_seq_lower_bound.
  Qed.

  Lemma carry_full_2_bounds' : forall us i j, pre_carry_bounds us ->
    (length us = length base)%nat -> (0 < i < length base)%nat -> (i + j < length base)%nat -> (j <> 0)%nat ->
    0 <= nth_default 0 (carry_sequence (make_chain (i + j)) (carry_full (carry_full us))) i <= max_bound i.
  Proof.
    induction j; intros; try omega.
    split; (destruct j; [ rewrite Nat.add_1_r; simpl
                         | rewrite <-plus_n_Sm; simpl; rewrite carry_unaffected_low by carry_length_conditions; eapply IHj; eauto; omega ]).
    + apply nth_default_carry_bound_lower; carry_length_conditions.
    + apply nth_default_carry_bound_upper; carry_length_conditions.
  Qed.

  Lemma carry_full_2_bounds : forall us i j, pre_carry_bounds us ->
    (length us = length base)%nat -> (0 < i < length base)%nat -> (i < j < length base)%nat ->
    0 <= nth_default 0 (carry_sequence (make_chain j) (carry_full (carry_full us))) i <= max_bound i.
  Proof.
    intros.
    replace j with (i + (j - i))%nat by omega.
    eapply carry_full_2_bounds'; eauto; omega.
  Qed.

  Lemma carry_carry_full_2_bounds_0_lower : forall us i, pre_carry_bounds us ->
    (length us = length base)%nat -> (0 < i < length base)%nat ->
    (0 <= nth_default 0 (carry_sequence (make_chain i) (carry_full (carry_full us))) 0).
  Proof.
    induction i; try omega.
    intros ? length_eq ?; simpl.
    destruct i.
    + unfold carry.
      break_if;
        [ pose proof base_length_nonzero; replace (length base) with 1%nat in *; omega | ].
      simpl.
      unfold carry_simple.
      add_set_nth.
      apply pow2_mod_log_cap_bounds_lower.
    + rewrite carry_unaffected_low by carry_length_conditions.
      assert (0 < S i < length base)%nat by omega.
      intuition.
  Qed.

  Lemma carry_full_2_bounds_lower :forall us i, pre_carry_bounds us ->
    (length us = length base)%nat ->
    0 <= nth_default 0 (carry_full (carry_full us)) i.
  Proof.
    intros; destruct i.
    + apply carry_full_2_bounds_0; auto.
    + apply carry_full_bounds; try solve [carry_length_conditions].
      intro j; destruct j.
      - apply carry_full_bounds_0; auto.
      - apply carry_full_bounds; carry_length_conditions.
  Qed.

  Lemma carry_full_length : forall us, (length us = length base)%nat ->
    length (carry_full us) = length us.
  Proof.
    intros; carry_length_conditions.
  Qed.
  Local Hint Resolve carry_full_length.

  Lemma carry_carry_full_2_bounds_0_upper : forall us i, pre_carry_bounds us ->
    (length us = length base)%nat -> (0 < i < length base)%nat ->
    (nth_default 0 (carry_sequence (make_chain i) (carry_full (carry_full us))) 0 <= max_bound 0 - c)
    \/ carry_done (carry_sequence (make_chain i) (carry_full (carry_full us))).
  Proof.
    induction i; try omega.
    intros ? length_eq ?; simpl.
    destruct i.
    + destruct (Z_le_dec (nth_default 0 (carry_full (carry_full us)) 0) (max_bound 0)).
      - right.
        apply carry_carry_done_done; try solve [carry_length_conditions].
        apply carry_done_bounds; try solve [carry_length_conditions].
        intros.
        simpl.
        split; [ auto using carry_full_2_bounds_lower | ].
        * destruct i; rewrite <-max_bound_log_cap, Z.lt_succ_r; auto.
          apply carry_full_bounds; auto using carry_full_bounds_lower.
          rewrite carry_full_length; auto.
      - left; unfold carry, carry_simple.
        break_if;
          [ pose proof base_length_nonzero; replace (length base) with 1%nat in *; omega | ].
        add_set_nth. simpl.
        remember ((nth_default 0 (carry_full (carry_full us)) 0)) as x.
        apply Z.le_trans with (m := (max_bound 0 + c) - (1 + max_bound 0)); try omega.
        replace x with ((x - 2 ^ log_cap 0) + (1 * 2 ^ log_cap 0)) by ring.
        rewrite pow2_mod_spec by auto.
        cbv [make_chain carry_sequence fold_right].
        rewrite Z.mod_add by (pose proof (pow_2_log_cap_pos 0); omega).
        rewrite <-max_bound_log_cap, <-Z.add_1_l, Z.mod_small;
          [ apply Z.sub_le_mono_r; subst; apply carry_full_2_bounds_0; auto | ].
        split; try omega.
        pose proof carry_full_2_bounds_0.
        apply Z.le_lt_trans with (m := (max_bound 0 + c) - (1 + max_bound 0));
          [ apply Z.sub_le_mono_r; subst x; apply carry_full_2_bounds_0; auto;
          ring_simplify | ]; omega.
    + rewrite carry_unaffected_low by carry_length_conditions.
<<<<<<< HEAD
      assert (0 < S i < length base)%nat by omega. 
      intuition; right.
=======
      assert (0 < S i < length base)%nat by omega.
      intuition.
      right.
>>>>>>> 656f38ab
      apply carry_carry_done_done; try solve [carry_length_conditions].
      assumption.
  Qed.

  (* END proofs about second carry loop *)

  (* BEGIN proofs about third carry loop *)

  Lemma carry_full_3_bounds : forall us i, pre_carry_bounds us ->
    (length us = length base)%nat ->(i < length base)%nat ->
    0 <= nth_default 0 (carry_full (carry_full (carry_full us))) i <= max_bound i.
  Proof.
    intros.
    destruct i; [ | apply carry_full_bounds; carry_length_conditions;
                    carry_seq_lower_bound ].
    unfold carry_full at 1 4, full_carry_chain.
    case_eq limb_widths; [intros; pose proof limb_widths_nonnil; congruence | ].
    simpl.
    intros ? ? limb_widths_eq.
    replace (length l) with (pred (length limb_widths)) by (rewrite limb_widths_eq; auto).
    rewrite <- base_length.
    unfold carry, carry_and_reduce; break_if; try omega; intros.
    add_set_nth.
    split.
    + zero_bounds. 
      - eapply carry_full_2_bounds_same; eauto; omega.
      - eapply carry_carry_full_2_bounds_0_lower; eauto; omega.
    + pose proof (carry_carry_full_2_bounds_0_upper us (pred (length base))).
      assert (0 < pred (length base) < length base)%nat by omega.
      intuition.
      - replace (max_bound 0) with (c + (max_bound 0 - c)) by ring.
        apply Z.add_le_mono; try assumption.
        etransitivity; [ | replace c with (c * 1) by ring; reflexivity ].
        apply Z.mul_le_mono_pos_l; try omega.
        rewrite Z.shiftr_div_pow2 by auto.
        apply Z.div_le_upper_bound; auto.
        ring_simplify.
        apply carry_full_2_bounds_same; auto.
      - match goal with H0 : (pred (length base) < length base)%nat,
                        H : carry_done _ |- _ => 
          destruct (H (pred (length base)) H0) as [Hcd1 Hcd2]; rewrite Hcd2 by omega end.
        ring_simplify.
        apply shiftr_eq_0_max_bound; auto.
        assert (0 < length base)%nat as zero_lt_length by omega.
        match goal with H : carry_done _ |- _ => 
          destruct (H 0%nat zero_lt_length) end.
       assumption.
  Qed.

  Lemma carry_full_3_done : forall us, pre_carry_bounds us ->
    (length us = length base)%nat ->
    carry_done (carry_full (carry_full (carry_full us))).
  Proof.
    intros.
    apply carry_done_bounds; [ carry_length_conditions | intros ].
    destruct (lt_dec i (length base)).
    + rewrite <-max_bound_log_cap, Z.lt_succ_r.
      auto using carry_full_3_bounds.
    + rewrite nth_default_out_of_bounds; carry_length_conditions.
  Qed.

  (* END proofs about third carry loop *)

  (* TODO : move? *)
  Lemma make_chain_lt : forall x i : nat, In i (make_chain x) -> (i < x)%nat.
  Proof.
    induction x; simpl; intuition.
  Qed.

  Lemma carry_full_preserves_rep : forall us x, (length us = length base)%nat ->
    rep us x -> rep (carry_full us) x.
  Proof.
    unfold carry_full; intros.
    apply carry_sequence_rep; auto.
    unfold full_carry_chain; rewrite base_length; apply make_chain_lt.
  Qed.

  Opaque carry_full.

  Lemma isFull'_false : forall us n, isFull' us false n = false.
  Proof.
    unfold isFull'; induction n; intros; rewrite Bool.andb_false_r; auto.
  Qed.

  Lemma isFull'_last : forall us b j, (j <> 0)%nat -> isFull' us b j = true ->
    max_bound j = nth_default 0 us j.
  Proof.
    induction j; simpl; intros; try omega.
    match goal with
    | [H : isFull' _ ((?comp ?a ?b) && _) _ = true |- _ ]  =>
        case_eq (comp a b); rewrite ?Z.eqb_eq; intro comp_eq; try assumption;
        rewrite comp_eq, Bool.andb_false_l, isFull'_false in H; congruence
    end.
  Qed.

  Lemma isFull'_lower_bound_0 : forall j us b, isFull' us b j = true ->
    max_bound 0 - c < nth_default 0 us 0.
  Proof.
    induction j; intros.
    + match goal with H : isFull' _ _ 0 = _ |- _ => cbv [isFull'] in H;
       apply Bool.andb_true_iff in H; destruct H end.
      apply Z.ltb_lt; assumption.
    + eauto.
  Qed.

  Lemma isFull'_true_full : forall us i j b, (i <> 0)%nat -> (i <= j)%nat -> isFull' us b j = true ->
    max_bound i = nth_default 0 us i.
  Proof.
    induction j; intros; try omega.
    assert (i = S j \/ i <= j)%nat as cases by omega.
    destruct cases.
    + subst. eapply isFull'_last; eauto.
    + eapply IHj; eauto.
  Qed.

  Lemma max_ones_nonneg : 0 <= max_ones.
  Proof.
    unfold max_ones.
    apply Z_ones_nonneg.
    pose proof limb_widths_nonneg.
    induction limb_widths.
    cbv; congruence.
    simpl.
    apply Z.max_le_iff.
    right.
    apply IHl; auto using in_cons.
  Qed.
  (*
  Local Hint Resolve max_ones_nonneg. *)


  Lemma land_max_ones_noop : forall x i, 0 <= x < 2 ^ log_cap i -> Z.land max_ones x = x.
  Proof.
    unfold max_ones.
    intros ? ? x_range.
    rewrite Z.land_comm.
    rewrite Z.land_ones by apply Z_le_fold_right_max_initial.
    apply Z.mod_small.
    split; try omega.
    eapply Z.lt_le_trans; try eapply x_range.
    apply Z.pow_le_mono_r; try omega.
    rewrite log_cap_eq.
    destruct (lt_dec i (length limb_widths)).
    + apply Z_le_fold_right_max.
      - apply limb_widths_nonneg.
      - rewrite nth_default_eq.
        auto using nth_In.
    + rewrite nth_default_out_of_bounds by omega.
      apply Z_le_fold_right_max_initial.
  Qed.

  Lemma full_isFull'_true : forall j us, (length us = length base) ->
    ( max_bound 0 - c < nth_default 0 us 0
    /\ (forall i, (0 < i <= j)%nat -> nth_default 0 us i = max_bound i)) ->
    isFull' us true j = true.
  Proof.
    induction j; intros.
    + cbv [isFull']; apply Bool.andb_true_iff.
      rewrite Z.ltb_lt; intuition.
    + intuition.
      simpl.
      match goal with H : forall j, _ -> ?b j = ?a j |- appcontext[?a ?i =? ?b ?i] =>
        replace (a i =? b i) with true  by (symmetry; apply Z.eqb_eq; symmetry; apply H; omega) end.
      apply IHj; auto; intuition.
  Qed.

  Lemma isFull'_true_iff : forall j us, (length us = length base) -> (isFull' us true j = true <->
    max_bound 0 - c < nth_default 0 us 0
    /\ (forall i, (0 < i <= j)%nat -> nth_default 0 us i = max_bound i)).
  Proof.
    intros; split; intros; auto using full_isFull'_true.
    split; eauto using isFull'_lower_bound_0.
    intros.
    symmetry; eapply isFull'_true_full; [ omega | | eauto].
    omega.
  Qed.

  Lemma isFull'_true_step : forall us j, isFull' us true (S j) = true ->
    isFull' us true j = true.
  Proof.
    simpl; intros ? ? succ_true.
    destruct (max_bound (S j) =? nth_default 0 us (S j)); auto.
    rewrite isFull'_false in succ_true.
    congruence.
  Qed.

  Opaque isFull' max_ones.

  Lemma carry_full_3_length : forall us, (length us = length base) ->
    length (carry_full (carry_full (carry_full us))) = length us.
  Proof.
    intros.
    repeat rewrite carry_full_length by (repeat rewrite carry_full_length; auto); auto.
  Qed.
  Local Hint Resolve carry_full_3_length.

  Lemma nth_default_map2 : forall {A B C} (f : A -> B -> C) ls1 ls2 i d d1 d2,
    nth_default d (map2 f ls1 ls2) i = 
      if lt_dec i (min (length ls1) (length ls2))
      then f (nth_default d1 ls1 i) (nth_default d2 ls2 i)
      else d.
  Proof.
    induction ls1, ls2.
    + cbv [map2 length min].
      intros.
      break_if; try omega.
      apply nth_default_nil.
    + cbv [map2 length min].
      intros.
      break_if; try omega.
      apply nth_default_nil.
    + cbv [map2 length min].
      intros.
      break_if; try omega.
      apply nth_default_nil.
    + simpl.
      destruct i.
      - intros. rewrite !nth_default_cons.
        break_if; auto; omega.
      - intros. rewrite !nth_default_cons_S.
        rewrite IHls1 with (d1 := d1) (d2 := d2).
        repeat break_if; auto; omega.
  Qed.

  Lemma map2_cons : forall A B C (f : A -> B -> C) ls1 ls2 a b,
    map2 f (a :: ls1) (b :: ls2) = f a b :: map2 f ls1 ls2.
  Proof.
    reflexivity.
  Qed.

  Lemma map2_nil_l : forall A B C (f : A -> B -> C) ls2,
    map2 f nil ls2 = nil.
  Proof.
    reflexivity.
  Qed.

  Lemma map2_nil_r : forall A B C (f : A -> B -> C) ls1,
    map2 f ls1 nil = nil.
  Proof.
    destruct ls1; reflexivity.
  Qed.
  Hint Resolve map2_nil_r map2_nil_l.

  Opaque map2.

  Lemma map2_length : forall A B C (f : A -> B -> C) ls1 ls2,
    length (map2 f ls1 ls2) = min (length ls1) (length ls2).
  Proof.
    induction ls1, ls2; intros; try solve [cbv; auto].
    rewrite map2_cons, !length_cons, IHls1.
    auto.
  Qed.

  Lemma modulus_digits'_length : forall i, length (modulus_digits' i) = S i.
  Proof.
    induction i; intros; [ cbv; congruence | ].
    unfold modulus_digits'; fold modulus_digits'.
    rewrite app_length, IHi.
    cbv [length]; omega.
  Qed.

  Lemma modulus_digits_length : length modulus_digits = length base.
  Proof.
    unfold modulus_digits.
    rewrite modulus_digits'_length; omega.
  Qed.

  (* Helps with solving goals of the form [x = y -> min x y = x] or [x = y -> min x y = y] *)
  Local Hint Resolve Nat.eq_le_incl eq_le_incl_rev.

  Hint Rewrite app_length cons_length map2_length modulus_digits_length length_zeros
               map_length combine_length firstn_length map_app : lengths.
  Ltac simpl_lengths := autorewrite with lengths;
    repeat rewrite carry_full_length by (repeat rewrite carry_full_length; auto);
    auto using Min.min_l; auto using Min.min_r.

  Lemma freeze_length : forall us, (length us = length base) ->
    length (freeze us) = length us.
  Proof.
    unfold freeze; intros; simpl_lengths.
  Qed.

  Lemma decode_firstn_succ : forall n us, (length us = length base) ->
   (n < length base)%nat ->
   BaseSystem.decode' (firstn (S n) base) (firstn (S n) us) =
   BaseSystem.decode' (firstn n base) (firstn n us) +
     nth_default 0 base n * nth_default 0 us n.
  Proof.
    intros.
    rewrite !firstn_succ with (d := 0) by omega.
    rewrite base_app, firstn_app.
    autorewrite with lengths; rewrite !Min.min_l by omega.
    rewrite Nat.sub_diag, firstn_firstn, firstn0, app_nil_r by omega.
    rewrite skipn_app_sharp by (autorewrite with lengths; apply Min.min_l; omega).
    rewrite decode'_cons, decode_nil, Z.add_0_r.
    reflexivity.
  Qed.

  Local Hint Resolve sum_firstn_limb_widths_nonneg.
  Local Hint Resolve limb_widths_nonneg.
  Local Hint Resolve nth_error_value_In.

  (* TODO : move *)
  Lemma sum_firstn_all_succ : forall n l, (length l <= n)%nat ->
    sum_firstn l (S n) = sum_firstn l n.
  Proof.
    unfold sum_firstn; intros.
    rewrite !firstn_all_strong by omega.
    congruence.
  Qed.

  Lemma decode_carry_done_upper_bound' : forall n us, carry_done us ->
    (length us = length base) ->
    BaseSystem.decode (firstn n base) (firstn n us) < 2 ^ (sum_firstn limb_widths n).
  Proof.
    induction n; intros; [ cbv; congruence | ].
    destruct (lt_dec n (length base)) as [ n_lt_length | ? ].
    + rewrite decode_firstn_succ; auto.
      rewrite base_length in n_lt_length.
      destruct (nth_error_length_exists_value _ _ n_lt_length).
      erewrite sum_firstn_succ; eauto.
      rewrite Z.pow_add_r; eauto.
      rewrite nth_default_base by (rewrite base_length; assumption).
      rewrite Z.lt_add_lt_sub_r.
      eapply Z.lt_le_trans; eauto.
      rewrite Z.mul_comm at 1.
      rewrite <-Z.mul_sub_distr_l.
      rewrite <-Z.mul_1_r at 1.
      apply Z.mul_le_mono_nonneg_l; [ apply Z.pow_nonneg; omega | ].
      replace 1 with (Z.succ 0) by reflexivity.
      rewrite Z.le_succ_l, Z.lt_0_sub.
      match goal with H : carry_done us |- _ => rewrite carry_done_bounds in H by auto; specialize (H n) end.
      replace x with (log_cap n); try intuition.
      rewrite log_cap_eq.
      apply nth_error_value_eq_nth_default; auto.
    + repeat erewrite firstn_all_strong by omega.
      rewrite sum_firstn_all_succ by (rewrite <-base_length; omega).
      eapply Z.le_lt_trans; [ | eauto].
      repeat erewrite firstn_all_strong by omega.
      omega.
  Qed.

  Lemma decode_carry_done_upper_bound : forall us, carry_done us ->
    (length us = length base) -> BaseSystem.decode base us < 2 ^ k.
  Proof.
    unfold k; intros.
    rewrite <-(firstn_all_strong base (length limb_widths)) by (rewrite <-base_length; auto).
    rewrite <-(firstn_all_strong us   (length limb_widths)) by (rewrite <-base_length; auto).
    auto using decode_carry_done_upper_bound'.
  Qed.

  Lemma decode_carry_done_lower_bound' : forall n us, carry_done us ->
    (length us = length base) ->
    0 <= BaseSystem.decode (firstn n base) (firstn n us).
  Proof.
    induction n; intros; [ cbv; congruence | ].
    destruct (lt_dec n (length base)) as [ n_lt_length | ? ].
    + rewrite decode_firstn_succ by auto.
      zero_bounds.
      - rewrite nth_default_base by assumption.
        apply Z.pow_nonneg; omega.
      - match goal with H : carry_done us |- _ => rewrite carry_done_bounds in H by auto; specialize (H n) end.
        intuition.
    + eapply Z.le_trans; [ apply IHn; eauto | ].
      repeat rewrite firstn_all_strong by omega.
      omega.
  Qed.

  Lemma decode_carry_done_lower_bound : forall us, carry_done us ->
    (length us = length base) -> 0 <= BaseSystem.decode base us.
  Proof.
    intros.
    rewrite <-(firstn_all_strong base (length limb_widths)) by (rewrite <-base_length; auto).
    rewrite <-(firstn_all_strong us   (length limb_widths)) by (rewrite <-base_length; auto).
    auto using decode_carry_done_lower_bound'.
  Qed.


  Lemma nth_default_modulus_digits' : forall d j i,
    nth_default d (modulus_digits' j) i =
      if lt_dec i (S j)
      then (if (eq_nat_dec i 0) then max_bound i - c + 1 else max_bound i)
      else d.
  Proof.
    induction j; intros; (break_if; [| apply nth_default_out_of_bounds; rewrite modulus_digits'_length; omega]).
    + replace i with 0%nat by omega.
      apply nth_default_cons.
    + simpl. rewrite nth_default_app.
      rewrite modulus_digits'_length.
      break_if.
      - rewrite IHj; break_if; try omega; reflexivity.
      - replace i with (S j) by omega.
        rewrite Nat.sub_diag, nth_default_cons.
        reflexivity.
  Qed.

  Lemma nth_default_modulus_digits : forall d i,
    nth_default d modulus_digits i =
      if lt_dec i (length base)
      then (if (eq_nat_dec i 0) then max_bound i - c + 1 else max_bound i)
      else d.
  Proof.
    unfold modulus_digits; intros.
    rewrite nth_default_modulus_digits'.
    replace (S (length base - 1)) with (length base) by omega.
    reflexivity.
  Qed.
    
  Lemma carry_done_modulus_digits : carry_done modulus_digits.
  Proof.
    apply carry_done_bounds; [apply modulus_digits_length | ].
    intros.
    rewrite nth_default_modulus_digits.
    break_if; [ | split; auto; omega].
    break_if; subst; split; auto; try rewrite <- max_bound_log_cap; omega.
  Qed.
  Local Hint Resolve carry_done_modulus_digits.

  (* TODO : move *)
  Lemma decode_mod : forall us vs x, (length us = length base) -> (length vs = length base) ->
    decode us = x ->
    BaseSystem.decode base us mod modulus = BaseSystem.decode base vs mod modulus ->
    decode vs = x.
  Proof.
    unfold decode; intros until 2; intros decode_us_x BSdecode_eq.
    rewrite ZToField_mod in decode_us_x |- *.
    rewrite <-BSdecode_eq.
    assumption.
  Qed.

  Ltac simpl_list_lengths := repeat match goal with
    | H : appcontext[length (@nil ?A)] |- _ => rewrite (@nil_length0 A) in H
    | H : appcontext[length (_ :: _)] |- _ => rewrite length_cons in H
    | |- appcontext[length (@nil ?A)] => rewrite (@nil_length0 A)
    | |- appcontext[length (_ :: _)] => rewrite length_cons
    end.

  Lemma map2_app : forall A B C (f : A -> B -> C) ls1 ls2 ls1' ls2',
    (length ls1 = length ls2) ->
    map2 f (ls1 ++ ls1') (ls2 ++ ls2') = map2 f ls1 ls2 ++ map2 f ls1' ls2'.
  Proof.
    induction ls1, ls2; intros; rewrite ?map2_nil_r, ?app_nil_l; try congruence;
      simpl_list_lengths; try omega.
    rewrite <-!app_comm_cons, !map2_cons.
    rewrite IHls1; auto.
  Qed.

  Lemma decode_map2_sub : forall us vs,
    (length us = length vs) ->
    BaseSystem.decode' base (map2 (fun x y => x - y) us vs)
    = BaseSystem.decode' base us - BaseSystem.decode' base vs.
  Proof.
    induction us using rev_ind; induction vs using rev_ind;
      intros; autorewrite with lengths in *; simpl_list_lengths;
      rewrite ?decode_nil; try omega.
    rewrite map2_app by omega.
    rewrite map2_cons, map2_nil_l.
    rewrite !set_higher.
    autorewrite with lengths.
    rewrite Min.min_l by omega.
    rewrite IHus by omega.
    replace (length vs) with (length us) by omega.
    ring.
  Qed.

  Lemma decode_modulus_digits' : forall i, (i <= length base)%nat ->
    BaseSystem.decode' base (modulus_digits' i) = 2 ^ (sum_firstn limb_widths (S i)) - c.
  Proof.
    induction i; intros; unfold modulus_digits'; fold modulus_digits'.
    + case_eq base;
        [ intro base_eq; rewrite base_eq, (@nil_length0 Z) in lt_1_length_base; omega | ].
      intros z ? base_eq.
      rewrite decode'_cons, decode_nil, Z.add_0_r.
      replace z with (nth_default 0 base 0) by (rewrite base_eq; auto).
      rewrite nth_default_base by omega.
      replace (max_bound 0 - c + 1) with (Z.succ (max_bound 0) - c) by ring.
      rewrite max_bound_log_cap.
      rewrite sum_firstn_succ with (x := log_cap 0) by (rewrite log_cap_eq;
        apply nth_error_Some_nth_default; rewrite <-base_length; omega).
      rewrite Z.pow_add_r by auto.
      cbv [sum_firstn fold_right firstn].
      ring.
    + assert (S i < length base \/ S i = length base)%nat as cases by omega.
      destruct cases.
      - rewrite sum_firstn_succ with (x := log_cap (S i)) by
          (rewrite log_cap_eq; apply nth_error_Some_nth_default;
          rewrite <-base_length; omega).
        rewrite Z.pow_add_r, <-max_bound_log_cap, set_higher by auto.
        rewrite IHi, modulus_digits'_length, nth_default_base by omega.
        ring.
      - rewrite sum_firstn_all_succ by (rewrite <-base_length; omega).
        rewrite decode'_splice, modulus_digits'_length, firstn_all by auto.
        rewrite skipn_all, decode_base_nil, Z.add_0_r by omega.
        apply IHi.
        omega.
  Qed.

  Lemma decode_modulus_digits : BaseSystem.decode' base modulus_digits = modulus.
  Proof.
    unfold modulus_digits; rewrite decode_modulus_digits' by omega.
    replace (S (length base - 1)) with (length base) by omega.
    rewrite base_length.
    fold k. unfold c.
    ring.
  Qed.

  Lemma map_land_max_ones_modulus_digits' : forall i,
    map (Z.land max_ones) (modulus_digits' i) = (modulus_digits' i).
  Proof.
    induction i; intros.
    + cbv [modulus_digits' map].
      f_equal.
      apply land_max_ones_noop with (i := 0%nat).
      rewrite <-max_bound_log_cap.
      omega.
    + unfold modulus_digits'; fold modulus_digits'.
      rewrite map_app.
      f_equal; [ apply IHi; omega | ].
      cbv [map]; f_equal.
      apply land_max_ones_noop with (i := S i).
      rewrite <-max_bound_log_cap.
      split; auto; omega.
  Qed.

  Lemma map_land_max_ones_modulus_digits : map (Z.land max_ones) modulus_digits = modulus_digits.
  Proof.
    apply map_land_max_ones_modulus_digits'.
  Qed.

  Opaque modulus_digits.

  Lemma map_land_zero : forall ls, map (Z.land 0) ls = BaseSystem.zeros (length ls).
  Proof.
    induction ls; boring.
  Qed.

  Lemma carry_full_preserves_Fdecode : forall us x, (length us = length base) ->
    decode us = x -> decode (carry_full us) = x.
  Proof.
    intros.
    apply carry_full_preserves_rep; auto.
    unfold rep; auto.
  Qed.

  Lemma freeze_preserves_rep : forall us x, (length us = length base) ->
    rep us x -> rep (freeze us) x.
  Proof.
    unfold rep; intros.
    intuition; rewrite ?freeze_length; auto.
    unfold freeze.
    break_if.
    + apply decode_mod with (us := carry_full (carry_full (carry_full us))).
      - rewrite carry_full_3_length; auto.
      - autorewrite with lengths.
        apply Min.min_r.
        simpl_lengths; omega.
      - repeat apply carry_full_preserves_rep; repeat rewrite carry_full_length; auto.
        unfold rep; intuition.
      - rewrite decode_map2_sub by (simpl_lengths; omega).
        rewrite map_land_max_ones_modulus_digits.
        rewrite decode_modulus_digits.
        destruct (Z_eq_dec modulus 0); [ subst; rewrite !Zmod_0_r; reflexivity | ].
        rewrite <-Z.add_opp_r.
        replace (-modulus) with (-1 * modulus) by ring.
        symmetry; auto using Z.mod_add.
    + eapply decode_mod; eauto.
      simpl_lengths.
      rewrite map_land_zero, decode_map2_sub, zeros_rep, Z.sub_0_r by simpl_lengths.
      match goal with H : decode ?us = ?x |- _ => erewrite Fdecode_decode_mod; eauto;
        do 3 apply carry_full_preserves_Fdecode in H; simpl_lengths
      end.
      erewrite Fdecode_decode_mod; eauto; simpl_lengths.
  Qed.
  Hint Resolve freeze_preserves_rep.

  Lemma isFull_true_iff : forall us, (length us = length base) -> (isFull us = true <->
    max_bound 0 - c < nth_default 0 us 0
    /\ (forall i, (0 < i <= length us - 1)%nat -> nth_default 0 us i = max_bound i)).
  Proof.
    unfold isFull; intros; auto using isFull'_true_iff.
  Qed.

  Definition minimal_rep us := BaseSystem.decode base us = (BaseSystem.decode base us) mod modulus.

   Fixpoint compare' us vs i :=
    match i with
    | O => Eq
    | S i' => if Z_eq_dec (nth_default 0 us i') (nth_default 0 vs i')
              then compare' us vs i'
              else Z.compare (nth_default 0 us i') (nth_default 0 vs i')
    end.

  (* Lexicographically compare two vectors of equal length, starting from the END of the list
     (in our context, this is the most significant end). *)
  Definition compare us vs := compare' us vs (length us).

  Lemma compare'_Eq : forall us vs i, (length us = length vs) ->
    compare' us vs i = Eq -> firstn i us = firstn i vs.
  Proof.
    induction i; intros; [ cbv; congruence | ].
    destruct (lt_dec i (length us)).
    + repeat rewrite firstn_succ with (d := 0) by omega.
      match goal with H : compare' _ _ (S _) = Eq |- _ =>
        inversion H end.
      break_if; f_equal; auto.
      - f_equal; auto.
      - rewrite Z.compare_eq_iff in *. congruence.
      - rewrite Z.compare_eq_iff in *. congruence.
    + rewrite !firstn_all_strong in IHi by omega.
      match goal with H : compare' _ _ (S _) = Eq |- _ =>
        inversion H end.
      rewrite (nth_default_out_of_bounds i us) in * by omega.
      rewrite (nth_default_out_of_bounds i vs) in * by omega.
      break_if; try congruence.
      f_equal; auto.
  Qed.

  Lemma compare_Eq : forall us vs, (length us = length vs) ->
    compare us vs = Eq -> us = vs.
  Proof.
    intros.
    erewrite <-(firstn_all _ us); eauto.
    erewrite <-(firstn_all _ vs); eauto.
    apply compare'_Eq; auto.
  Qed.

  Lemma decode_lt_next_digit : forall us n, (length us = length base) ->
    (n < length base)%nat -> (n < length us)%nat ->
    carry_done us ->
    BaseSystem.decode' (firstn n base) (firstn n us) <
      (nth_default 0 base n).
  Proof.
    induction n; intros ? ? ? bounded.
    + cbv [firstn].
      rewrite decode_base_nil.
      apply Z.gt_lt; auto using nth_default_base_positive.
    + rewrite decode_firstn_succ by (auto || omega).
      rewrite nth_default_base_succ by omega.
      eapply Z.lt_le_trans.
      - apply Z.add_lt_mono_r.
        apply IHn; auto; omega.
      - rewrite <-(Z.mul_1_r (nth_default 0 base n)) at 1.
        rewrite <-Z.mul_add_distr_l, Z.mul_comm.
        apply Z.mul_le_mono_pos_r.
        * apply Z.gt_lt. apply nth_default_base_positive; omega.
        * rewrite Z.add_1_l.
          apply Z.le_succ_l.
          rewrite carry_done_bounds in bounded by assumption.
          apply bounded.
  Qed.

  Lemma highest_digit_determines : forall us vs n x, (x < 0) ->
    (length us = length base) ->
    (length vs = length base) ->
    (n < length us)%nat -> carry_done us ->
    (n < length vs)%nat -> carry_done vs ->
    BaseSystem.decode (firstn n base) (firstn n us) +
    nth_default 0 base n * x -
    BaseSystem.decode (firstn n base) (firstn n vs) < 0.
  Proof.
    intros.
    eapply Z.le_lt_trans.
    + apply Z.le_sub_nonneg.
      apply decode_carry_done_lower_bound'; auto.
    + eapply Z.le_lt_trans.
      - eapply Z.add_le_mono with (q := nth_default 0 base n * -1); [ apply Z.le_refl | ].
        apply Z.mul_le_mono_nonneg_l; try omega.
        rewrite nth_default_base by omega; apply Z.pow_nonneg; omega.
      - ring_simplify.
        apply Z.lt_sub_0.
        apply decode_lt_next_digit; auto.
        omega.
  Qed.

  Lemma Z_compare_decode_step_eq : forall n us vs,
    (length us = length base) ->
    (length us = length vs) ->
    (S n <= length base)%nat ->
    (nth_default 0 us n = nth_default 0 vs n) ->
    (BaseSystem.decode (firstn (S n) base) us ?=
     BaseSystem.decode (firstn (S n) base) vs) =
     (BaseSystem.decode (firstn n base) us ?=
     BaseSystem.decode (firstn n base) vs).
  Proof.
    intros until 3; intro nth_default_eq.
    destruct (lt_dec n (length us)); try omega.
    rewrite firstn_succ with (d := 0), !base_app by omega.
    autorewrite with lengths; rewrite Min.min_l by omega.
    do 2 (rewrite skipn_nth_default with (d := 0) by omega;
      rewrite decode'_cons, decode_base_nil, Z.add_0_r).
    rewrite Z.compare_sub, nth_default_eq, Z.add_add_simpl_r_r.
    rewrite BaseSystem.decode'_truncate with (us := us).
    rewrite BaseSystem.decode'_truncate with (us := vs).
    rewrite firstn_length, Min.min_l, <-Z.compare_sub by omega.
    reflexivity.
  Qed.

  Lemma Z_compare_decode_step_lt : forall n us vs,
    (length us = length base) ->
    (length us = length vs) ->
    (S n <= length base)%nat ->
    carry_done us -> carry_done vs ->
    (nth_default 0 us n < nth_default 0 vs n) ->
    (BaseSystem.decode (firstn (S n) base) us ?=
     BaseSystem.decode (firstn (S n) base) vs) = Lt.
  Proof.
    intros until 5; intro nth_default_lt.
    destruct (lt_dec n (length us)).
    + rewrite firstn_succ with (d := 0) by omega.
      rewrite !base_app.
      autorewrite with lengths; rewrite Min.min_l by omega.
      do 2 (rewrite skipn_nth_default with (d := 0) by omega;
        rewrite decode'_cons, decode_base_nil, Z.add_0_r).
      rewrite Z.compare_sub.
      apply Z.compare_lt_iff.
      ring_simplify.
      rewrite <-Z.add_sub_assoc.
      rewrite <-Z.mul_sub_distr_l.
      apply highest_digit_determines; auto; omega.
    + rewrite !nth_default_out_of_bounds in nth_default_lt; omega.
  Qed.

  Lemma Z_compare_decode_step_neq : forall n us vs,
    (length us = length base) -> (length us = length vs) ->
    (S n <= length base)%nat ->
    carry_done us -> carry_done vs ->
    (nth_default 0 us n <> nth_default 0 vs n) ->
    (BaseSystem.decode (firstn (S n) base) us ?=
     BaseSystem.decode (firstn (S n) base) vs) =
    (nth_default 0 us n ?= nth_default 0 vs n).
  Proof.
    intros.
    destruct (Z_dec (nth_default 0 us n) (nth_default 0 vs n)) as [[?|Hgt]|?]; try congruence.
    + etransitivity; try apply Z_compare_decode_step_lt; auto.
    + match goal with |- (?a ?= ?b) = (?c ?= ?d) => 
        rewrite (Z.compare_antisym b a); rewrite (Z.compare_antisym d c) end.
      apply CompOpp_inj; rewrite !CompOpp_involutive.
      apply gt_lt_symmetry in Hgt.
      etransitivity; try apply Z_compare_decode_step_lt; auto; omega.
  Qed.

  Lemma decode_compare' : forall n us vs,
    (length us = length base) ->
    (length us = length vs) ->
    (n <= length base)%nat ->
    carry_done us -> carry_done vs ->
    (BaseSystem.decode (firstn n base) us ?= BaseSystem.decode (firstn n base) vs)
    = compare' us vs n.
  Proof.
    induction n; intros.
    + cbv [firstn compare']; rewrite !decode_base_nil; auto.
    + unfold compare'; fold compare'.
      break_if.
      - rewrite Z_compare_decode_step_eq by (auto || omega).
        apply IHn; auto; omega.
      - rewrite Z_compare_decode_step_neq; (auto || omega).
  Qed.

  Lemma decode_compare : forall us vs,
    (length us = length base) -> carry_done us ->
    (length vs = length base) -> carry_done vs ->
    Z.compare (BaseSystem.decode base us) (BaseSystem.decode base vs) = compare us vs.
  Proof.
    unfold compare; intros.
    erewrite <-(firstn_all _ base).
    + apply decode_compare'; auto; omega.
    + assumption.
  Qed.

  Lemma compare'_succ : forall us j vs, compare' us vs (S j) =
    if Z.eq_dec (nth_default 0 us j) (nth_default 0 vs j)
    then compare' us vs j
    else nth_default 0 us j ?= nth_default 0 vs j.
  Proof.
    reflexivity.
  Qed.

  Lemma compare'_firstn_r_small_index : forall us j vs, (j <= length vs)%nat ->
    compare' us vs j = compare' us (firstn j vs) j.
  Proof.
    induction j; intros; auto.
    rewrite !compare'_succ by omega.
    rewrite firstn_succ with (d := 0) by omega.
    rewrite nth_default_app.
    simpl_lengths.
    rewrite Min.min_l by omega.
    destruct (lt_dec j j); try omega.
    rewrite Nat.sub_diag.
    rewrite nth_default_cons.
    break_if; try reflexivity.
    rewrite IHj with (vs := firstn j vs ++ nth_default 0 vs j :: nil) by
      (autorewrite with lengths; rewrite Min.min_l; omega).
    rewrite firstn_app_sharp by (autorewrite with lengths; apply Min.min_l; omega).
    apply IHj; omega.
  Qed.

  Lemma compare'_firstn_r : forall us j vs,
    compare' us vs j = compare' us (firstn j vs) j.
  Proof.
    intros.
    destruct (le_dec j (length vs)).
    + auto using compare'_firstn_r_small_index.
    + f_equal. symmetry.
      apply firstn_all_strong.
      omega.
  Qed.

  Lemma compare'_not_Lt : forall us vs j, j <> 0%nat ->
    (forall i, (0 < i < j)%nat -> 0 <= nth_default 0 us i <= nth_default 0 vs i) ->
    compare' us vs j <> Lt ->
    nth_default 0 vs 0 <= nth_default 0 us 0 /\
    (forall i : nat, (0 < i < j)%nat -> nth_default 0 us i = nth_default 0 vs i).
  Proof.
    induction j; try congruence.
    rewrite compare'_succ.
    intros; destruct (eq_nat_dec j 0).
    + break_if; subst; split; intros; try omega.
      rewrite Z.compare_ge_iff in *; omega.
    + break_if.
      - split; intros; [ | destruct (eq_nat_dec i j); subst; auto ];
        apply IHj; auto; intros; try omega;
        match goal with H : forall i, _ -> 0 <= ?f i <= ?g i |- 0 <= ?f _ <= ?g _ =>
          apply H; omega end.
      - exfalso. rewrite Z.compare_ge_iff in *.
        match goal with H : forall i, ?P -> 0 <= ?f i <= ?g i |- _ =>
          specialize (H j) end; omega.
  Qed.

  Lemma isFull'_compare' : forall us j, j <> 0%nat -> (length us = length base) ->
    (j <= length base)%nat -> carry_done us ->
    (isFull' us true (j - 1) = true <-> compare' us modulus_digits j <> Lt).
  Proof.
    unfold compare; induction j; intros; try congruence.
    replace (S j - 1)%nat with j by omega.
    split; intros.
    + simpl.
      break_if; [destruct (eq_nat_dec j 0) | ].
      - subst. cbv; congruence.
      - apply IHj; auto; try omega.
        apply isFull'_true_step.
        replace (S (j - 1)) with j by omega; auto.
      - rewrite nth_default_modulus_digits in *.
        repeat (break_if; try omega).
        * subst.
          match goal with H : isFull' _ _ _ = true |- _ => 
            apply isFull'_lower_bound_0 in H end.
          apply Z.compare_ge_iff.
          omega.
        * match goal with H : isFull' _ _ _ = true |- _ => 
            apply isFull'_true_iff in H; try assumption; destruct H as [? eq_max_bound] end.
          specialize (eq_max_bound j).
          omega.
    + apply isFull'_true_iff; try assumption.
      match goal with H : compare' _ _ _ <> Lt |- _ => apply compare'_not_Lt in H; [ destruct H as [Hdigit0 Hnonzero] | | ] end.
      - split; [ | intros i i_range; assert (0 < i < S j)%nat as  i_range' by omega;
                   specialize (Hnonzero  i i_range')];
        rewrite nth_default_modulus_digits in *;
        repeat (break_if; try omega).
      - congruence.
      - intros.
        rewrite nth_default_modulus_digits.
        repeat (break_if; try omega).
        rewrite <-Z.lt_succ_r with (m := max_bound i).
        rewrite max_bound_log_cap; apply carry_done_bounds; assumption.
  Qed.

  Lemma isFull_compare : forall us, (length us = length base) -> carry_done us ->
    (isFull us = true <-> compare us modulus_digits <> Lt).
  Proof.
    unfold compare, isFull; intros ? lengths_eq. intros.
    rewrite lengths_eq.
    apply isFull'_compare'; try omega.
    assumption.
  Qed.

  Lemma isFull_decode :  forall us, (length us = length base) -> carry_done us ->
    (isFull us = true <->
      (BaseSystem.decode base us ?= BaseSystem.decode base modulus_digits <> Lt)).
  Proof.
    intros.
    rewrite decode_compare; autorewrite with lengths; auto.
    apply isFull_compare; auto.
  Qed.

  Lemma isFull_false_upper_bound : forall us, (length us = length base) ->
    carry_done us -> isFull us = false ->
    BaseSystem.decode base us < modulus.
  Proof.
    intros.
    destruct (Z_lt_dec (BaseSystem.decode base us) modulus) as [? | nlt_modulus];
      [assumption | exfalso].
    apply Z.compare_nlt_iff in nlt_modulus.
    rewrite <-decode_modulus_digits in nlt_modulus at 2.
    apply isFull_decode in nlt_modulus; try assumption; congruence.
  Qed.

  Lemma isFull_true_lower_bound : forall us, (length us = length base) ->
    carry_done us -> isFull us = true ->
    modulus <= BaseSystem.decode base us.
  Proof.
    intros.
    rewrite <-decode_modulus_digits at 1.
    apply Z.compare_ge_iff.
    apply isFull_decode; auto.
  Qed.

  Lemma freeze_in_bounds : forall us,
    pre_carry_bounds us -> (length us = length base) ->
    carry_done (freeze us).
  Proof.
    unfold freeze; intros ? PCB lengths_eq.
    rewrite carry_done_bounds by simpl_lengths; intro i.
    rewrite nth_default_map2 with (d1 := 0) (d2 := 0).
    simpl_lengths.
    break_if; [ | split; (omega || auto)].
    break_if.
    + rewrite map_land_max_ones_modulus_digits.
      apply isFull_true_iff in Heqb; [ | simpl_lengths].
      destruct Heqb as [first_digit high_digits].
      destruct (eq_nat_dec i 0).
      - subst.
        clear high_digits.
        rewrite nth_default_modulus_digits.
        repeat (break_if; try omega).
        pose proof (carry_full_3_done us PCB lengths_eq) as cf3_done.
        rewrite carry_done_bounds in cf3_done by simpl_lengths.
        specialize (cf3_done 0%nat).
        omega.
      - assert ((0 < i <= length (carry_full (carry_full (carry_full us))) - 1)%nat) as i_range by
          (simpl_lengths; apply lt_min_l in l; omega).
        specialize (high_digits i i_range).
        clear first_digit i_range.
        rewrite high_digits.
        rewrite <-max_bound_log_cap.
        rewrite nth_default_modulus_digits.
        repeat (break_if; try omega).
        * rewrite Z.sub_diag.
          split; try omega.
          apply Z.lt_succ_r; auto.
        * rewrite Z.lt_succ_r, Z.sub_0_r. split; (omega || auto).
    + rewrite map_land_zero, nth_default_zeros.
      rewrite Z.sub_0_r.
      apply carry_done_bounds; [ simpl_lengths | ].
      auto using carry_full_3_done.
  Qed.
  Local Hint Resolve freeze_in_bounds.

  Local Hint Resolve carry_full_3_done.

  Lemma freeze_minimal_rep : forall us, pre_carry_bounds us -> (length us = length base) ->
    minimal_rep (freeze us).
  Proof.
    unfold minimal_rep, freeze.
    intros.
    symmetry. apply Z.mod_small.
    split; break_if; rewrite decode_map2_sub; simpl_lengths.
    + rewrite map_land_max_ones_modulus_digits, decode_modulus_digits.
      apply Z.le_0_sub.
      apply isFull_true_lower_bound; simpl_lengths.
    + rewrite map_land_zero, zeros_rep, Z.sub_0_r.
      apply decode_carry_done_lower_bound; simpl_lengths.
    + rewrite map_land_max_ones_modulus_digits, decode_modulus_digits.
      rewrite Z.lt_sub_lt_add_r.
      apply Z.lt_le_trans with (m := 2 * modulus); try omega.
      eapply Z.lt_le_trans; [ | apply two_pow_k_le_2modulus ].
      apply decode_carry_done_upper_bound; simpl_lengths.
    + rewrite map_land_zero, zeros_rep, Z.sub_0_r.
      apply isFull_false_upper_bound; simpl_lengths.
  Qed.
  Local Hint Resolve freeze_minimal_rep.

  Lemma rep_decode_mod : forall us vs x, rep us x -> rep vs x ->
    (BaseSystem.decode base us) mod modulus = (BaseSystem.decode base vs) mod modulus.
  Proof.
    unfold rep, decode; intros.
    intuition.
    repeat rewrite <-FieldToZ_ZToField.
    congruence.
  Qed.

  Lemma minimal_rep_unique : forall us vs x,
    length us = length base -> rep us x -> minimal_rep us -> carry_done us ->
    length vs = length base -> rep vs x -> minimal_rep vs -> carry_done vs ->
    us = vs.
  Proof.
   intros.
   match goal with Hrep1 : rep _ ?x, Hrep2 : rep _ ?x |- _ => 
     pose proof (rep_decode_mod _ _ _ Hrep1 Hrep2) as eqmod end.
   repeat match goal with Hmin : minimal_rep ?us |- _ => unfold minimal_rep in Hmin;
     rewrite <- Hmin in eqmod; clear Hmin end.
   apply Z.compare_eq_iff in eqmod.
   rewrite decode_compare in eqmod; auto.
   apply compare_Eq; auto.
   congruence.
  Qed.

  Lemma freeze_canonical : forall us vs x,
    pre_carry_bounds us -> (length us = length base) -> rep us x -> 
    pre_carry_bounds vs -> (length vs = length base) -> rep vs x ->
    freeze us = freeze vs.
  Proof.
    intros; eapply minimal_rep_unique; eauto; rewrite freeze_length; assumption.
  Qed.

End CanonicalizationProofs.<|MERGE_RESOLUTION|>--- conflicted
+++ resolved
@@ -581,29 +581,8 @@
   Qed.
   Local Hint Resolve pre_carry_bounds_nonzero.
 
-<<<<<<< HEAD
   Definition carry_done us := forall i, (i < length base)%nat ->
     0 <= nth_default 0 us i /\ Z.shiftr (nth_default 0 us i) (log_cap i) = 0.
-=======
-  Definition carry_done us := forall i, (i < length base)%nat -> Z.shiftr (nth_default 0 us i) (log_cap i) = 0.
-
-  Lemma carry_carry_done_done : forall i us,
-    (length us = length base)%nat ->
-    (i < length base)%nat ->
-    (forall i, 0 <= nth_default 0 us i) ->
-    carry_done us -> carry_done (carry i us).
-  Proof.
-    unfold carry_done; intros until 3. intros Hcarry_done ? ?.
-    unfold carry, carry_simple, carry_and_reduce; break_if; subst.
-    + rewrite Hcarry_done by omega.
-      rewrite pow2_mod_log_cap_small by (intuition; auto using shiftr_eq_0_max_bound).
-      destruct i0; add_set_nth; rewrite ?Z.mul_0_r, ?Z.add_0_l; auto.
-      match goal with H : S _ = pred (length base) |- _ => rewrite H; auto end.
-   + rewrite Hcarry_done by omega.
-     rewrite pow2_mod_log_cap_small by (intuition; auto using shiftr_eq_0_max_bound).
-     destruct i0; add_set_nth; subst; rewrite ?Z.add_0_l; auto.
-  Qed.
->>>>>>> 656f38ab
 
   (* END defs *)
 
@@ -746,20 +725,9 @@
     (0 < j < length base)%nat ->
     nth_default 0 (carry_sequence (make_chain j) us) 0 <= max_bound 0.
   Proof.
-<<<<<<< HEAD
     induction j as [ | [ | j ] IHj ]; [simpl; intros; omega | | ]; intros.
     + subst; simpl; auto.
     + rewrite carry_sequence_chain_step, carry_unaffected_low; carry_length_conditions.
-=======
-    unfold carry_sequence; induction j; [simpl; intros; omega | ].
-    intros.
-    simpl in *.
-    destruct (eq_nat_dec 0 j).
-    + subst.
-      apply nth_default_carry_bound_upper; fold (carry_sequence (make_chain 0) us); carry_length_conditions.
-    + rewrite carry_unaffected_low; try omega.
-        fold (carry_sequence (make_chain j) us); carry_length_conditions.
->>>>>>> 656f38ab
     Qed.
 
   Lemma carry_bounds_upper : forall i us j, (0 < i < j)%nat -> (length us = length base) ->
@@ -998,21 +966,11 @@
     unfold carry_simple; intros ? ? PCB length_eq ? IH.
     add_set_nth.
     split.
-<<<<<<< HEAD
     + zero_bounds. destruct i;
         [ simpl; pose proof (carry_full_2_bounds_0 us PCB length_eq); omega | ].
-=======
-    + apply Z.add_nonneg_nonneg.
-      apply Z.shiftr_nonneg.
-      destruct i;
-        [ simpl; pose proof (carry_full_2_bounds_0 us PCB CCC length_eq); omega | ].
-      - assert (0 < S i < length base)%nat as IHpre by omega.
-        specialize (IH IHpre).
-        omega.
->>>>>>> 656f38ab
-      - rewrite carry_sequence_unaffected by carry_length_conditions.
-        apply carry_full_bounds; carry_length_conditions.
-        carry_seq_lower_bound.
+      rewrite carry_sequence_unaffected by carry_length_conditions.
+      apply carry_full_bounds; carry_length_conditions.
+      carry_seq_lower_bound.
     + rewrite <-max_bound_log_cap, <-Z.add_1_l.
       rewrite Z.shiftr_div_pow2 by apply log_cap_nonneg.
       apply Z.add_le_mono.
@@ -1142,14 +1100,8 @@
           [ apply Z.sub_le_mono_r; subst x; apply carry_full_2_bounds_0; auto;
           ring_simplify | ]; omega.
     + rewrite carry_unaffected_low by carry_length_conditions.
-<<<<<<< HEAD
       assert (0 < S i < length base)%nat by omega. 
       intuition; right.
-=======
-      assert (0 < S i < length base)%nat by omega.
-      intuition.
-      right.
->>>>>>> 656f38ab
       apply carry_carry_done_done; try solve [carry_length_conditions].
       assumption.
   Qed.
