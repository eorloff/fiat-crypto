--- conflicted
+++ resolved
@@ -1,20 +1,11 @@
 Require Import Coq.ZArith.Zpower Coq.ZArith.ZArith.
 Require Import Coq.Numbers.Natural.Peano.NPeano.
-<<<<<<< HEAD
-Require Import List.
-Require Import VerdiTactics.
+Require Import Coq.Lists.List.
+Require Import Crypto.Tactics.VerdiTactics.
 Require Import Crypto.BaseSystem.
 Require Import Crypto.BaseSystemProofs.
 Require Import Crypto.ModularArithmetic.ExtendedBaseVector.
 Require Import Crypto.ModularArithmetic.Pow2Base.
-=======
-Require Import Coq.Lists.List.
-Require Import Crypto.Util.ListUtil Crypto.Util.CaseUtil Crypto.Util.ZUtil Crypto.Util.NatUtil.
-Require Import Crypto.Tactics.VerdiTactics.
-Require Crypto.BaseSystem.
-Require Import Crypto.ModularArithmetic.ModularBaseSystem Crypto.ModularArithmetic.PrimeFieldTheorems.
-Require Import Crypto.BaseSystemProofs Crypto.ModularArithmetic.Pow2Base.
->>>>>>> 51602bd1
 Require Import Crypto.ModularArithmetic.Pow2BaseProofs.
 Require Import Crypto.ModularArithmetic.PrimeFieldTheorems.
 Require Import Crypto.ModularArithmetic.PseudoMersenneBaseParams.
@@ -316,22 +307,6 @@
   Qed.
   Hint Resolve carry_rep.
 
-<<<<<<< HEAD
-=======
-  Lemma length_carry_sequence: forall is us,
-    (length (carry_sequence is us) = length us)%nat.
-  Proof.
-    induction is; boring.
-  Qed.
-  Hint Rewrite length_carry_sequence : distr_length.
-
-  Lemma carry_sequence_length: forall is us,
-    (length us = length base)%nat ->
-    (length (carry_sequence is us) = length base)%nat.
-  Proof. intros; autorewrite with distr_length; congruence. Qed.
-  Hint Resolve carry_sequence_length.
-
->>>>>>> 51602bd1
   Lemma carry_sequence_rep : forall is us x,
     (forall i, In i is -> (i < length base)%nat) ->
     us ~= x -> carry_sequence is us ~= x.
@@ -339,20 +314,6 @@
     induction is; boring.
   Qed.
 
-<<<<<<< HEAD
-=======
-  Lemma length_carry_full : forall us,
-    length (carry_full us) = length us.
-  Proof.
-    intros; cbv [carry_full]; auto using carry_sequence_length.
-  Qed.
-  Hint Rewrite length_carry_full : distr_length.
-
-  Lemma carry_full_length : forall us, (length us = length base)%nat ->
-    length (carry_full us) = length base.
-  Proof. intros; autorewrite with distr_length; congruence. Qed.
-
->>>>>>> 51602bd1
   Lemma carry_full_preserves_rep : forall us x,
     rep us x -> rep (carry_full us) x.
   Proof.
@@ -370,39 +331,9 @@
     auto using mul_rep.
   Qed.
 
-<<<<<<< HEAD
-=======
-  Local Arguments minus !_ !_.
-
-  Lemma length_carry_mul : forall us vs,
-    length (carry_mul us vs) = (if eq_nat_dec (length us) 0
-                                then 0
-                                else if le_dec (length base) (pred (length us + length vs))
-                                     then if lt_dec (length base + length base) (pred (length us + length vs))
-                                          then pred (length us + length vs) - length base
-                                          else length base
-                                     else pred (length us + length vs))%nat.
-  Proof.
-    unfold carry_mul, ModularBaseSystem.mul, reduce; intros; autorewrite with distr_length natsimplify.
-    destruct us; simpl; autorewrite with natsimplify.
-    { reflexivity. }
-    { repeat break_if; omega *. }
-  Qed.
-
-  Lemma carry_mul_length : forall us vs,
-    length us = length base -> length vs = length base ->
-    length (carry_mul us vs) = length base.
-  Proof.
-    intros; rewrite length_carry_mul.
-    rewrite_hyp !* in *.
-    edestruct eq_nat_dec; [ congruence | ].
-    autorewrite with natsimplify; reflexivity.
-  Qed.
-
->>>>>>> 51602bd1
 End CarryProofs.
 
-Hint Rewrite @length_carry_and_reduce @length_carry @length_carry_sequence @length_carry_full @length_carry_mul : distr_length.
+Hint Rewrite @length_carry_and_reduce @length_carry : distr_length.
 
 Section CanonicalizationProofs.
   Context `{prm : PseudoMersenneBaseParams}.
@@ -635,18 +566,11 @@
     0 <= nth_default 0 us j <= max_value j ->
     nth_default 0 (carry j us) i = nth_default 0 us i.
   Proof.
-<<<<<<< HEAD
-    unfold carry, carry_simple, carry_and_reduce; intros.
-    break_if; (add_set_nth;
-      [ rewrite max_value_shiftr_eq_0 by omega; ring
-      | subst; apply pow2_mod_log_cap_small; assumption ]).
-=======
     unfold carry, carry_and_reduce; intros.
     repeat (break_if
             || subst
             || (autorewrite with push_nth_default natsimplify core)
             || omega).
->>>>>>> 51602bd1
   Qed.
 
   Hint Rewrite pow2_mod_log_cap_small using (intuition; auto using shiftr_eq_0_max_bound) : core.
@@ -670,17 +594,11 @@
           assumption.
         * rewrite pow2_mod_log_cap_small by (intuition; auto using shiftr_eq_0_max_value).
           assumption.
-<<<<<<< HEAD
-      - rewrite shiftr_0_i by omega.
-        rewrite pow2_mod_log_cap_small by (intuition; auto using shiftr_eq_0_max_value).
-        add_set_nth; subst; rewrite ?Z.add_0_l; auto.
-=======
       - repeat (carry_length_conditions
                 || (autorewrite with push_nth_default natsimplify core zsimplify)
                 || break_if
                 || subst
                 || rewrite shiftr_0_i by omega).
->>>>>>> 51602bd1
   Qed.
 
   Lemma carry_sequence_chain_step : forall i us,
