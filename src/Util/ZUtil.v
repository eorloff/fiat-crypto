--- conflicted
+++ resolved
@@ -405,7 +405,6 @@
 
 Ltac zero_bounds := try omega; try prime_bound; zero_bounds'.
 
-<<<<<<< HEAD
 Lemma Z_ones_nonneg : forall i, (0 <= i) -> 0 <= Z.ones i.
 Proof.
   apply natlike_ind.
@@ -474,15 +473,4 @@
 Proof.
   induction l; intros; try reflexivity.
   etransitivity; [ apply IHl | apply Z.le_max_r ].
-Qed.
-=======
-  Lemma Z_ones_nonneg : forall i, (0 <= i) -> 0 <= Z.ones i.
-  Proof.
-    apply natlike_ind.
-    + unfold Z.ones. simpl; omega.
-    + intros.
-      rewrite Z_ones_succ by assumption.
-      zero_bounds.
-      apply Z.pow_nonneg; omega.
-  Qed.
->>>>>>> 656f38ab
+Qed.