Require Import Coq.Lists.List.
Require Import Coq.omega.Omega.
Require Import Coq.Arith.Peano_dec.
Require Import Coq.Classes.Morphisms.
Require Import Crypto.Tactics.VerdiTactics.
Require Import Coq.Numbers.Natural.Peano.NPeano.
Require Import Crypto.Util.NatUtil.

Create HintDb distr_length discriminated.
Create HintDb simpl_set_nth discriminated.
Create HintDb simpl_update_nth discriminated.
Create HintDb simpl_nth_default discriminated.
Create HintDb simpl_nth_error discriminated.
Create HintDb simpl_firstn discriminated.
Create HintDb simpl_skipn discriminated.
Create HintDb simpl_fold_right discriminated.
Create HintDb simpl_sum_firstn discriminated.
Create HintDb pull_nth_error discriminated.
Create HintDb push_nth_error discriminated.
Create HintDb pull_nth_default discriminated.
Create HintDb push_nth_default discriminated.
Create HintDb pull_firstn discriminated.
Create HintDb push_firstn discriminated.
Create HintDb pull_update_nth discriminated.
Create HintDb push_update_nth discriminated.

Hint Rewrite
  @app_length
  @rev_length
  @map_length
  @seq_length
  @fold_left_length
  @split_length_l
  @split_length_r
  @firstn_length
  @combine_length
  @prod_length
  : distr_length.

Definition sum_firstn l n := fold_right Z.add 0%Z (firstn n l).

Fixpoint map2 {A B C} (f : A -> B -> C) (la : list A) (lb : list B) : list C :=
  match la with
  | nil => nil
  | a :: la' => match lb with
                | nil => nil
                | b :: lb' => f a b :: map2 f la' lb'
                end
  end.

(* xs[n] := f xs[n] *)
Fixpoint update_nth {T} n f (xs:list T) {struct n} :=
	match n with
	| O => match xs with
				 | nil => nil
				 | x'::xs' => f x'::xs'
				 end
	| S n' =>  match xs with
				 | nil => nil
				 | x'::xs' => x'::update_nth n' f xs'
				 end
  end.

(* xs[n] := x *)
Definition set_nth {T} n x (xs:list T)
  := update_nth n (fun _ => x) xs.

Definition splice_nth {T} n (x:T) xs := firstn n xs ++ x :: skipn (S n) xs.
Hint Unfold splice_nth.

Ltac boring :=
  simpl; intuition;
  repeat match goal with
           | [ H : _ |- _ ] => rewrite H; clear H
           | _ => progress autounfold in *
           | _ => progress autorewrite with core
           | _ => progress simpl in *
           | _ => progress intuition
         end; eauto.

Ltac boring_list :=
  repeat match goal with
         | _ => progress boring
         | _ => progress autorewrite with distr_length simpl_nth_default simpl_update_nth simpl_set_nth simpl_nth_error in *
         end.

Lemma nth_default_cons : forall {T} (x u0 : T) us, nth_default x (u0 :: us) 0 = u0.
Proof. auto. Qed.

Hint Rewrite @nth_default_cons : simpl_nth_default.
Hint Rewrite @nth_default_cons : push_nth_default.

Lemma nth_default_cons_S : forall {A} us (u0 : A) n d,
  nth_default d (u0 :: us) (S n) = nth_default d us n.
Proof. boring. Qed.

Hint Rewrite @nth_default_cons_S : simpl_nth_default.
Hint Rewrite @nth_default_cons_S : push_nth_default.

Lemma nth_default_nil : forall {T} n (d : T), nth_default d nil n = d.
Proof. induction n; boring. Qed.

Hint Rewrite @nth_default_nil : simpl_nth_default.
Hint Rewrite @nth_default_nil : push_nth_default.

Lemma nth_error_nil_error : forall {A} n, nth_error (@nil A) n = None.
Proof. induction n; boring. Qed.

Hint Rewrite @nth_error_nil_error : simpl_nth_error.

Ltac nth_tac' :=
  intros; simpl in *; unfold error,value in *; repeat progress (match goal with
    | [  |- context[nth_error nil ?n] ] => rewrite nth_error_nil_error
    | [ H: ?x = Some _  |- context[match ?x with Some _ => ?a | None => ?a end ] ] => destruct x
    | [ H: ?x = None _  |- context[match ?x with Some _ => ?a | None => ?a end ] ] => destruct x
    | [  |- context[match ?x with Some _ => ?a | None => ?a end ] ] => destruct x
    | [  |- context[match nth_error ?xs ?i with Some _ => _ | None => _ end ] ] => case_eq (nth_error xs i); intros
    | [ |- context[(if lt_dec ?a ?b then _ else _) = _] ] => destruct (lt_dec a b)
    | [ |- context[_ = (if lt_dec ?a ?b then _ else _)] ] => destruct (lt_dec a b)
    | [ H: context[(if lt_dec ?a ?b then _ else _) = _] |- _ ] => destruct (lt_dec a b)
    | [ H: context[_ = (if lt_dec ?a ?b then _ else _)] |- _ ] => destruct (lt_dec a b)
    | [ H: _ /\ _ |- _ ] => destruct H
    | [ H: Some _ = Some _ |- _ ] => injection H; clear H; intros; subst
    | [ H: None = Some _  |- _ ] => inversion H
    | [ H: Some _ = None |- _ ] => inversion H
    | [ |- Some _ = Some _ ] => apply f_equal
  end); eauto; try (autorewrite with list in *); try omega; eauto.
Lemma nth_error_map : forall A B (f:A->B) i xs y,
  nth_error (map f xs) i = Some y ->
  exists x, nth_error xs i = Some x /\ f x = y.
Proof.
  induction i; destruct xs; nth_tac'.
Qed.

Lemma nth_error_seq : forall i start len,
  nth_error (seq start len) i =
  if lt_dec i len
  then Some (start + i)
  else None.
  induction i; destruct len; nth_tac'; erewrite IHi; nth_tac'.
Qed.

Lemma nth_error_error_length : forall A i (xs:list A), nth_error xs i = None ->
  i >= length xs.
Proof.
  induction i; destruct xs; nth_tac'; try specialize (IHi _ H); omega.
Qed.

Lemma nth_error_value_length : forall A i (xs:list A) x, nth_error xs i = Some x ->
  i < length xs.
Proof.
  induction i; destruct xs; nth_tac'; try specialize (IHi _ _ H); omega.
Qed.

Lemma nth_error_length_error : forall A i (xs:list A),
  i >= length xs ->
  nth_error xs i = None.
Proof.
  induction i; destruct xs; nth_tac'; rewrite IHi by omega; auto.
Qed.
Hint Resolve nth_error_length_error.
Hint Rewrite @nth_error_length_error using omega : simpl_nth_error.

Lemma map_nth_default : forall (A B : Type) (f : A -> B) n x y l,
  (n < length l) -> nth_default y (map f l) n = f (nth_default x l n).
Proof.
  intros.
  unfold nth_default.
  erewrite map_nth_error.
  reflexivity.
  nth_tac'.
  pose proof (nth_error_error_length A n l H0).
  omega.
Qed.

Hint Rewrite @map_nth_default using omega : push_nth_default.

Ltac nth_tac :=
  repeat progress (try nth_tac'; try (match goal with
    | [ H: nth_error (map _ _) _ = Some _ |- _ ] => destruct (nth_error_map _ _ _ _ _ _ H); clear H
    | [ H: nth_error (seq _ _) _ = Some _ |- _ ] => rewrite nth_error_seq in H
    | [H: nth_error _ _ = None |- _ ] => specialize (nth_error_error_length _ _ _ H); intro; clear H
  end)).

Lemma app_cons_app_app : forall T xs (y:T) ys, xs ++ y :: ys = (xs ++ (y::nil)) ++ ys.
Proof. induction xs; boring. Qed.

Lemma unfold_set_nth {T} n x
  : forall xs,
    @set_nth T n x xs
    = match n with
      | O => match xs with
	     | nil => nil
	     | x'::xs' => x::xs'
	     end
      | S n' =>  match xs with
		 | nil => nil
		 | x'::xs' => x'::set_nth n' x xs'
		 end
      end.
Proof.
  induction n; destruct xs; reflexivity.
Qed.

Lemma simpl_set_nth_0 {T} x
  : forall xs,
    @set_nth T 0 x xs
    = match xs with
      | nil => nil
      | x'::xs' => x::xs'
      end.
Proof. intro; rewrite unfold_set_nth; reflexivity. Qed.

Lemma simpl_set_nth_S {T} x n
  : forall xs,
    @set_nth T (S n) x xs
    = match xs with
      | nil => nil
      | x'::xs' => x'::set_nth n x xs'
      end.
Proof. intro; rewrite unfold_set_nth; reflexivity. Qed.

Hint Rewrite @simpl_set_nth_S @simpl_set_nth_0 : simpl_set_nth.

Lemma update_nth_ext {T} f g n
  : forall xs, (forall x, nth_error xs n = Some x -> f x = g x)
               -> @update_nth T n f xs = @update_nth T n g xs.
Proof.
  induction n; destruct xs; simpl; intros H;
    try rewrite IHn; try rewrite H;
      try congruence; trivial.
Qed.

Global Instance update_nth_Proper {T}
  : Proper (eq ==> pointwise_relation _ eq ==> eq ==> eq) (@update_nth T).
Proof. repeat intro; subst; apply update_nth_ext; trivial. Qed.

Lemma update_nth_id_eq_specific {T} f n
  : forall (xs : list T) (H : forall x, nth_error xs n = Some x -> f x = x),
    update_nth n f xs = xs.
Proof.
  induction n; destruct xs; simpl; intros;
    try rewrite IHn; try rewrite H; unfold value in *;
      try congruence; assumption.
Qed.

Hint Rewrite @update_nth_id_eq_specific using congruence : simpl_update_nth.

Lemma update_nth_id_eq : forall {T} f (H : forall x, f x = x) n (xs : list T),
    update_nth n f xs = xs.
Proof. intros; apply update_nth_id_eq_specific; trivial. Qed.

Hint Rewrite @update_nth_id_eq using congruence : simpl_update_nth.

Lemma update_nth_id : forall {T} n (xs : list T),
    update_nth n (fun x => x) xs = xs.
Proof. intros; apply update_nth_id_eq; trivial. Qed.

Hint Rewrite @update_nth_id : simpl_update_nth.

Lemma nth_update_nth : forall m {T} (xs:list T) (n:nat) (f:T -> T),
  nth_error (update_nth m f xs) n =
  if eq_nat_dec n m
  then option_map f (nth_error xs n)
  else nth_error xs n.
Proof.
  induction m.
  { destruct n, xs; auto. }
  { destruct xs, n; intros; simpl; auto;
      [ | rewrite IHm ]; clear IHm;
        edestruct eq_nat_dec; reflexivity. }
Qed.

Hint Rewrite @nth_update_nth : push_nth_error.
Hint Rewrite <- @nth_update_nth : pull_nth_error.

Lemma length_update_nth : forall {T} i f (xs:list T), length (update_nth i f xs) = length xs.
Proof.
  induction i, xs; boring.
Qed.

Hint Rewrite @length_update_nth : distr_length.

(** TODO: this is in the stdlib in 8.5; remove this when we move to 8.5-only *)
Lemma nth_error_None : forall (A : Type) (l : list A) (n : nat), nth_error l n = None <-> length l <= n.
Proof.
  intros A l n.
  destruct (le_lt_dec (length l) n) as [H|H];
    split; intro H';
      try omega;
      try (apply nth_error_length_error in H; tauto);
      try (apply nth_error_error_length in H'; omega).
Qed.

(** TODO: this is in the stdlib in 8.5; remove this when we move to 8.5-only *)
Lemma nth_error_Some : forall (A : Type) (l : list A) (n : nat), nth_error l n <> None <-> n < length l.
Proof. intros; rewrite nth_error_None; split; omega. Qed.

Lemma nth_set_nth : forall m {T} (xs:list T) (n:nat) x,
  nth_error (set_nth m x xs) n =
  if eq_nat_dec n m
  then (if lt_dec n (length xs) then Some x else None)
  else nth_error xs n.
Proof.
  intros; unfold set_nth; rewrite nth_update_nth.
  destruct (nth_error xs n) eqn:?, (lt_dec n (length xs)) as [p|p];
    rewrite <- nth_error_Some in p;
    solve [ reflexivity
          | exfalso; apply p; congruence ].
Qed.

Hint Rewrite @nth_set_nth : push_nth_error.

Lemma length_set_nth : forall {T} i x (xs:list T), length (set_nth i x xs) = length xs.
Proof. intros; apply length_update_nth. Qed.

Hint Rewrite @length_set_nth : distr_length.

Lemma nth_error_length_exists_value : forall {A} (i : nat) (xs : list A),
  (i < length xs)%nat -> exists x, nth_error xs i = Some x.
Proof.
  induction i, xs; boring; try omega.
Qed.

Lemma nth_error_length_not_error : forall {A} (i : nat) (xs : list A),
  nth_error xs i = None -> (i < length xs)%nat -> False.
Proof.
  intros.
  destruct (nth_error_length_exists_value i xs); intuition; congruence.
Qed.

Lemma nth_error_value_eq_nth_default : forall {T} i (x : T) xs,
  nth_error xs i = Some x -> forall d, nth_default d xs i = x.
Proof.
  unfold nth_default; boring.
Qed.

Hint Rewrite @nth_error_value_eq_nth_default using eassumption : simpl_nth_default.

Lemma skipn0 : forall {T} (xs:list T), skipn 0 xs = xs.
Proof. auto. Qed.

Lemma firstn0 : forall {T} (xs:list T), firstn 0 xs = nil.
Proof. auto. Qed.

Lemma splice_nth_equiv_update_nth : forall {T} n f d (xs:list T),
  splice_nth n (f (nth_default d xs n)) xs =
  if lt_dec n (length xs)
  then update_nth n f xs
  else xs ++ (f d)::nil.
Proof.
  induction n, xs; boring_list.
  do 2 break_if; auto; omega.
Qed.

Lemma splice_nth_equiv_update_nth_update : forall {T} n f d (xs:list T),
  n < length xs ->
  splice_nth n (f (nth_default d xs n)) xs = update_nth n f xs.
Proof.
  intros.
  rewrite splice_nth_equiv_update_nth.
  break_if; auto; omega.
Qed.

Lemma splice_nth_equiv_update_nth_snoc : forall {T} n f d (xs:list T),
  n >= length xs ->
  splice_nth n (f (nth_default d xs n)) xs = xs ++ (f d)::nil.
Proof.
  intros.
  rewrite splice_nth_equiv_update_nth.
  break_if; auto; omega.
Qed.

Definition IMPOSSIBLE {T} : list T. exact nil. Qed.

Ltac remove_nth_error :=
  repeat match goal with
         | _ => exfalso; solve [ eauto using @nth_error_length_not_error ]
         | [ |- context[match nth_error ?ls ?n with _ => _ end] ]
           => destruct (nth_error ls n) eqn:?
         end.

Lemma update_nth_equiv_splice_nth: forall {T} n f (xs:list T),
  update_nth n f xs =
  if lt_dec n (length xs)
  then match nth_error xs n with
       | Some v => splice_nth n (f v) xs
       | None => IMPOSSIBLE
       end
  else xs.
Proof.
  induction n; destruct xs; intros;
    autorewrite with simpl_update_nth simpl_nth_default in *; simpl in *;
      try (erewrite IHn; clear IHn); auto.
  repeat break_match; remove_nth_error; try reflexivity; try omega.
Qed.

Lemma splice_nth_equiv_set_nth : forall {T} n x (xs:list T),
  splice_nth n x xs =
  if lt_dec n (length xs)
  then set_nth n x xs
  else xs ++ x::nil.
Proof. intros; rewrite splice_nth_equiv_update_nth with (f := fun _ => x); auto. Qed.

Lemma splice_nth_equiv_set_nth_set : forall {T} n x (xs:list T),
  n < length xs ->
  splice_nth n x xs = set_nth n x xs.
Proof. intros; rewrite splice_nth_equiv_update_nth_update with (f := fun _ => x); auto. Qed.

Lemma splice_nth_equiv_set_nth_snoc : forall {T} n x (xs:list T),
  n >= length xs ->
  splice_nth n x xs = xs ++ x::nil.
Proof. intros; rewrite splice_nth_equiv_update_nth_snoc with (f := fun _ => x); auto. Qed.

Lemma set_nth_equiv_splice_nth: forall {T} n x (xs:list T),
  set_nth n x xs =
  if lt_dec n (length xs)
  then splice_nth n x xs
  else xs.
Proof.
  intros; unfold set_nth; rewrite update_nth_equiv_splice_nth with (f := fun _ => x); auto.
  repeat break_match; remove_nth_error; trivial.
Qed.

Lemma combine_update_nth : forall {A B} n f g (xs:list A) (ys:list B),
  combine (update_nth n f xs) (update_nth n g ys) =
  update_nth n (fun xy => (f (fst xy), g (snd xy))) (combine xs ys).
Proof.
  induction n; destruct xs, ys; simpl; try rewrite IHn; reflexivity.
Qed.

(* grumble, grumble, [rewrite] is bad at inferring the identity function, and constant functions *)
Ltac rewrite_rev_combine_update_nth :=
  let lem := match goal with
             | [ |- appcontext[update_nth ?n (fun xy => (@?f xy, @?g xy)) (combine ?xs ?ys)] ]
               => let f := match (eval cbv [fst] in (fun y x => f (x, y))) with
                           | fun _ => ?f => f
                           end in
                  let g := match (eval cbv [snd] in (fun x y => g (x, y))) with
                           | fun _ => ?g => g
                           end in
                  constr:(@combine_update_nth _ _ n f g xs ys)
             end in
  rewrite <- lem.

Lemma combine_update_nth_l : forall {A B} n (f : A -> A) xs (ys:list B),
  combine (update_nth n f xs) ys =
  update_nth n (fun xy => (f (fst xy), snd xy)) (combine xs ys).
Proof.
  intros ??? f xs ys.
  etransitivity; [ | apply combine_update_nth with (g := fun x => x) ].
  rewrite update_nth_id; reflexivity.
Qed.

Lemma combine_update_nth_r : forall {A B} n (g : B -> B) (xs:list A) (ys:list B),
  combine xs (update_nth n g ys) =
  update_nth n (fun xy => (fst xy, g (snd xy))) (combine xs ys).
Proof.
  intros ??? g xs ys.
  etransitivity; [ | apply combine_update_nth with (f := fun x => x) ].
  rewrite update_nth_id; reflexivity.
Qed.

Lemma combine_set_nth : forall {A B} n (x:A) xs (ys:list B),
  combine (set_nth n x xs) ys =
    match nth_error ys n with
    | None => combine xs ys
    | Some y => set_nth n (x,y) (combine xs ys)
    end.
Proof.
  intros; unfold set_nth; rewrite combine_update_nth_l.
  nth_tac;
    [ repeat rewrite_rev_combine_update_nth; apply f_equal2
    | assert (nth_error (combine xs ys) n = None)
      by (apply nth_error_None; rewrite combine_length; omega * ) ];
    autorewrite with simpl_update_nth; reflexivity.
Qed.

Lemma nth_error_value_In : forall {T} n xs (x:T),
  nth_error xs n = Some x -> In x xs.
Proof.
  induction n; destruct xs; nth_tac.
Qed.

Lemma In_nth_error_value : forall {T} xs (x:T),
  In x xs -> exists n, nth_error xs n = Some x.
Proof.
  induction xs; nth_tac; break_or_hyp.
  - exists 0; reflexivity.
  - edestruct IHxs; eauto. exists (S x0). eauto.
Qed.

Lemma nth_value_index : forall {T} i xs (x:T),
  nth_error xs i = Some x -> In i (seq 0 (length xs)).
Proof.
  induction i; destruct xs; nth_tac; right.
  rewrite <- seq_shift; apply in_map; eapply IHi; eauto.
Qed.

Lemma nth_error_app : forall {T} n (xs ys:list T), nth_error (xs ++ ys) n =
  if lt_dec n (length xs)
  then nth_error xs n
  else nth_error ys (n - length xs).
Proof.
  induction n; destruct xs; nth_tac;
    rewrite IHn; destruct (lt_dec n (length xs)); trivial; omega.
Qed.

Lemma nth_default_app : forall {T} n x (xs ys:list T), nth_default x (xs ++ ys) n =
  if lt_dec n (length xs)
  then nth_default x xs n
  else nth_default x ys (n - length xs).
Proof.
  intros.
  unfold nth_default.
  rewrite nth_error_app.
  destruct (lt_dec n (length xs)); auto.
Qed.

Hint Rewrite @nth_default_app : push_nth_default.

Lemma combine_truncate_r : forall {A B} (xs : list A) (ys : list B),
  combine xs ys = combine xs (firstn (length xs) ys).
Proof.
  induction xs; destruct ys; boring.
Qed.

Lemma combine_truncate_l : forall {A B} (xs : list A) (ys : list B),
  combine xs ys = combine (firstn (length ys) xs) ys.
Proof.
  induction xs; destruct ys; boring.
Qed.

Lemma combine_app_samelength : forall {A B} (xs xs':list A) (ys ys':list B),
  length xs = length ys ->
  combine (xs ++ xs') (ys ++ ys') = combine xs ys ++ combine xs' ys'.
Proof.
  induction xs, xs', ys, ys'; boring; omega.
Qed.

Lemma firstn_nil : forall {A} n, firstn n nil = @nil A.
Proof. destruct n; auto. Qed.

Hint Rewrite @firstn_nil : simpl_firstn.

Lemma skipn_nil : forall {A} n, skipn n nil = @nil A.
Proof. destruct n; auto. Qed.

Hint Rewrite @skipn_nil : simpl_skipn.

Lemma firstn_0 : forall {A} xs, @firstn A 0 xs = nil.
Proof. reflexivity. Qed.

Hint Rewrite @firstn_0 : simpl_firstn.

Lemma skipn_0 : forall {A} xs, @skipn A 0 xs = xs.
Proof. reflexivity. Qed.

Hint Rewrite @skipn_0 : simpl_skipn.

Lemma firstn_cons_S : forall {A} n x xs, @firstn A (S n) (x::xs) = x::@firstn A n xs.
Proof. reflexivity. Qed.

Hint Rewrite @firstn_cons_S : simpl_firstn.

Lemma skipn_cons_S : forall {A} n x xs, @skipn A (S n) (x::xs) = @skipn A n xs.
Proof. reflexivity. Qed.

Hint Rewrite @skipn_cons_S : simpl_skipn.

Lemma firstn_app : forall {A} n (xs ys : list A),
  firstn n (xs ++ ys) = firstn n xs ++ firstn (n - length xs) ys.
Proof.
  induction n, xs, ys; boring.
Qed.

Lemma skipn_app : forall {A} n (xs ys : list A),
  skipn n (xs ++ ys) = skipn n xs ++ skipn (n - length xs) ys.
Proof.
  induction n, xs, ys; boring.
Qed.

Lemma firstn_app_inleft : forall {A} n (xs ys : list A), (n <= length xs)%nat ->
  firstn n (xs ++ ys) = firstn n xs.
Proof.
  induction n, xs, ys; boring; try omega.
Qed.

Lemma skipn_app_inleft : forall {A} n (xs ys : list A), (n <= length xs)%nat ->
  skipn n (xs ++ ys) = skipn n xs ++ ys.
Proof.
  induction n, xs, ys; boring; try omega.
Qed.

Lemma firstn_all : forall {A} n (xs:list A), n = length xs -> firstn n xs = xs.
Proof.
  induction n, xs; boring; omega.
Qed.

Lemma skipn_all : forall {T} n (xs:list T),
  (n >= length xs)%nat ->
  skipn n xs = nil.
Proof.
  induction n, xs; boring; omega.
Qed.

Lemma firstn_app_sharp : forall {A} n (l l': list A),
  length l = n ->
  firstn n (l ++ l') = l.
Proof.
  intros.
  rewrite firstn_app_inleft; auto using firstn_all; omega.
Qed.

Lemma skipn_app_sharp : forall {A} n (l l': list A),
  length l = n ->
  skipn n (l ++ l') = l'.
Proof.
  intros.
  rewrite skipn_app_inleft; try rewrite skipn_all; auto; omega.
Qed.

Lemma skipn_length : forall {A} n (xs : list A),
  length (skipn n xs) = (length xs - n)%nat.
Proof.
  induction n, xs; boring.
Qed.

Lemma fold_right_cons : forall {A B} (f:B->A->A) a b bs,
  fold_right f a (b::bs) = f b (fold_right f a bs).
Proof.
  reflexivity.
Qed.

Hint Rewrite @fold_right_cons : simpl_fold_right.

Lemma length_cons : forall {T} (x:T) xs, length (x::xs) = S (length xs).
  reflexivity.
Qed.

Lemma cons_length : forall A (xs : list A) a, length (a :: xs) = S (length xs).
Proof.
  auto.
Qed.

Lemma length0_nil : forall {A} (xs : list A), length xs = 0%nat -> xs = nil.
Proof.
  induction xs; boring; discriminate.
Qed.

Lemma length_snoc : forall {T} xs (x:T),
  length xs = pred (length (xs++x::nil)).
Proof.
  boring; simpl_list; boring.
Qed.

Lemma firstn_combine : forall {A B} n (xs:list A) (ys:list B),
  firstn n (combine xs ys) = combine (firstn n xs) (firstn n ys).
Proof.
  induction n, xs, ys; boring.
Qed.

Lemma combine_nil_r : forall {A B} (xs:list A),
  combine xs (@nil B) = nil.
Proof.
  induction xs; boring.
Qed.

Lemma skipn_combine : forall {A B} n (xs:list A) (ys:list B),
  skipn n (combine xs ys) = combine (skipn n xs) (skipn n ys).
Proof.
  induction n, xs, ys; boring.
  rewrite combine_nil_r; reflexivity.
Qed.

Lemma break_list_last: forall {T} (xs:list T),
  xs = nil \/ exists xs' y, xs = xs' ++ y :: nil.
Proof.
  destruct xs using rev_ind; auto.
  right; do 2 eexists; auto.
Qed.

Lemma break_list_first: forall {T} (xs:list T),
  xs = nil \/ exists x xs', xs = x :: xs'.
Proof.
  destruct xs; auto.
  right; do 2 eexists; auto.
Qed.

Lemma list012 : forall {T} (xs:list T),
  xs = nil
  \/ (exists x, xs = x::nil)
  \/ (exists x xs' y, xs = x::xs'++y::nil).
Proof.
  destruct xs; auto.
  right.
  destruct xs using rev_ind. {
    left; eexists; auto.
  } {
    right; repeat eexists; auto.
  }
Qed.

Lemma nil_length0 : forall {T}, length (@nil T) = 0%nat.
Proof.
  auto.
Qed.

Lemma nth_error_Some_nth_default : forall {T} i x (l : list T), (i < length l)%nat ->
  nth_error l i = Some (nth_default x l i).
Proof.
  intros ? ? ? ? i_lt_length.
  destruct (nth_error_length_exists_value _ _ i_lt_length) as [k nth_err_k].
  unfold nth_default.
  rewrite nth_err_k.
  reflexivity.
Qed.

Lemma update_nth_cons : forall {T} f (u0 : T) us, update_nth 0 f (u0 :: us) = (f u0) :: us.
Proof. reflexivity. Qed.

Hint Rewrite @update_nth_cons : simpl_update_nth.

Lemma set_nth_cons : forall {T} (x u0 : T) us, set_nth 0 x (u0 :: us) = x :: us.
Proof. intros; apply update_nth_cons. Qed.

Hint Rewrite @set_nth_cons : simpl_set_nth.

Hint Rewrite
  @nil_length0
  @length_cons
  @skipn_length
  @length_update_nth
  @length_set_nth
  : distr_length.
Ltac distr_length := autorewrite with distr_length in *;
  try solve [simpl in *; omega].

Lemma cons_update_nth : forall {T} n f (y : T) us,
  y :: update_nth n f us = update_nth (S n) f (y :: us).
Proof.
  induction n; boring.
Qed.

Hint Rewrite <- @cons_update_nth : simpl_update_nth.

Lemma update_nth_nil : forall {T} n f, update_nth n f (@nil T) = @nil T.
Proof.
  induction n; boring.
Qed.

Hint Rewrite @update_nth_nil : simpl_update_nth.

Lemma cons_set_nth : forall {T} n (x y : T) us,
  y :: set_nth n x us = set_nth (S n) x (y :: us).
Proof. intros; apply cons_update_nth. Qed.

Hint Rewrite <- @cons_set_nth : simpl_set_nth.

Lemma set_nth_nil : forall {T} n (x : T), set_nth n x nil = nil.
Proof. intros; apply update_nth_nil. Qed.

Hint Rewrite @set_nth_nil : simpl_set_nth.

Lemma skipn_nth_default : forall {T} n us (d : T), (n < length us)%nat ->
 skipn n us = nth_default d us n :: skipn (S n) us.
Proof.
  induction n; destruct us; intros; nth_tac.
  rewrite (IHn us d) at 1 by omega.
  nth_tac.
Qed.

Lemma nth_default_out_of_bounds : forall {T} n us (d : T), (n >= length us)%nat ->
  nth_default d us n = d.
Proof.
  induction n; unfold nth_default; nth_tac; destruct us; nth_tac.
  assert (n >= length us)%nat by omega.
  pose proof (nth_error_length_error _ n us H1).
  rewrite H0 in H2.
  congruence.
Qed.

Hint Rewrite @nth_default_out_of_bounds using omega : simpl_nth_default.

Ltac nth_error_inbounds :=
  match goal with
  | [ |- context[match nth_error ?xs ?i with Some _ => _ | None => _ end ] ] =>
    case_eq (nth_error xs i);
    match goal with
      | [ |- forall _, nth_error xs i = Some _ -> _ ] =>
          let x := fresh "x" in
          let H := fresh "H" in
          intros x H;
          repeat progress erewrite H;
          repeat progress erewrite (nth_error_value_eq_nth_default i xs x); auto
      | [ |- nth_error xs i = None -> _ ] =>
          let H := fresh "H" in
          intros H;
          destruct (nth_error_length_not_error _ _ H);
          try solve [distr_length]
    end;
    idtac
  end.
Ltac set_nth_inbounds :=
  match goal with
  | [ |- context[set_nth ?i ?x ?xs] ] =>
    rewrite (set_nth_equiv_splice_nth i x xs);
    destruct (lt_dec i (length xs));
    match goal with
    | [ H : ~ (i < (length xs))%nat |- _ ] => destruct H
    | [ H :   (i < (length xs))%nat |- _ ] => try solve [distr_length]
    end
  end.
Ltac update_nth_inbounds :=
  match goal with
  | [ |- context[update_nth ?i ?f ?xs] ] =>
    rewrite (update_nth_equiv_splice_nth i f xs);
    destruct (lt_dec i (length xs));
    match goal with
    | [ H : ~ (i < (length xs))%nat |- _ ] => destruct H
    | [ H :   (i < (length xs))%nat |- _ ] => remove_nth_error; try solve [distr_length]
    end
  end.

Ltac nth_inbounds := nth_error_inbounds || set_nth_inbounds || update_nth_inbounds.

Lemma cons_eq_head : forall {T} (x y:T) xs ys, x::xs = y::ys -> x=y.
Proof.
  intros; solve_by_inversion.
Qed.
Lemma cons_eq_tail : forall {T} (x y:T) xs ys, x::xs = y::ys -> xs=ys.
Proof.
  intros; solve_by_inversion.
Qed.

Lemma map_nth_default_always {A B} (f : A -> B) (n : nat) (x : A) (l : list A)
  : nth_default (f x) (map f l) n = f (nth_default x l n).
Proof.
  revert n; induction l; simpl; intro n; destruct n; [ try reflexivity.. ].
  nth_tac.
Qed.

Hint Rewrite @map_nth_default_always : push_nth_default.

Lemma fold_right_and_True_forall_In_iff : forall {T} (l : list T) (P : T -> Prop),
  (forall x, In x l -> P x) <-> fold_right and True (map P l).
Proof.
  induction l; intros; simpl; try tauto.
  rewrite <- IHl.
  intuition (subst; auto).
Qed.

Lemma fold_right_invariant : forall {A} P (f: A -> A -> A) l x,
  P x -> (forall y, In y l -> forall z, P z -> P (f y z)) ->
  P (fold_right f x l).
Proof.
  induction l; intros ? ? step; auto.
  simpl.
  apply step; try apply in_eq.
  apply IHl; auto.
  intros y in_y_l.
  apply (in_cons a) in in_y_l.
  auto.
Qed.

Lemma In_firstn : forall {T} n l (x : T), In x (firstn n l) -> In x l.
Proof.
  induction n; destruct l; boring.
Qed.

Lemma firstn_firstn : forall {A} m n (l : list A), (n <= m)%nat ->
  firstn n (firstn m l) = firstn n l.
Proof.
  induction m; destruct n; intros; try omega; auto.
  destruct l; auto.
  simpl.
  f_equal.
  apply IHm; omega.
Qed.

Lemma firstn_succ : forall {A} (d : A) n l, (n < length l)%nat ->
  firstn (S n) l = (firstn n l) ++ nth_default d l n :: nil.
Proof.
  induction n; destruct l; rewrite ?(@nil_length0 A); intros; try omega.
  + rewrite nth_default_cons; auto.
  + simpl.
    rewrite nth_default_cons_S.
    rewrite <-IHn by (rewrite cons_length in *; omega).
    reflexivity.
Qed.

Lemma firstn_all_strong : forall {A} (xs : list A) n, (length xs <= n)%nat ->
  firstn n xs = xs.
Proof.
  induction xs; intros; try apply firstn_nil.
  destruct n;
    match goal with H : (length (_ :: _)  <= _)%nat |- _ =>
      simpl in H; try omega end.
  simpl.
  f_equal.
  apply IHxs.
  omega.
Qed.

Lemma update_nth_out_of_bounds : forall {A} n f xs, n >= length xs -> @update_nth A n f xs = xs.
Proof.
  induction n; destruct xs; simpl; try congruence; try omega; intros.
  rewrite IHn by omega; reflexivity.
Qed.

Hint Rewrite @update_nth_out_of_bounds using omega : simpl_update_nth.


Lemma update_nth_nth_default_full : forall {A} (d:A) n f l i,
  nth_default d (update_nth n f l) i =
  if lt_dec i (length l) then
    if (eq_nat_dec i n) then f (nth_default d l i)
    else nth_default d l i
  else d.
Proof.
  induction n; (destruct l; simpl in *; [ intros; destruct i; simpl; try reflexivity; omega | ]);
    intros; repeat break_if; subst; try destruct i;
      repeat first [ progress break_if
                   | progress subst
                   | progress boring
                   | progress autorewrite with simpl_nth_default
                   | omega ].
Qed.

Hint Rewrite @update_nth_nth_default_full : push_nth_default.

Lemma update_nth_nth_default : forall {A} (d:A) n f l i, (0 <= i < length l)%nat ->
  nth_default d (update_nth n f l) i =
  if (eq_nat_dec i n) then f (nth_default d l i) else nth_default d l i.
Proof. intros; rewrite update_nth_nth_default_full; repeat break_if; boring. Qed.

Hint Rewrite @update_nth_nth_default using (omega || distr_length; omega) : push_nth_default.

Lemma set_nth_nth_default_full : forall {A} (d:A) n v l i,
  nth_default d (set_nth n v l) i =
  if lt_dec i (length l) then
    if (eq_nat_dec i n) then v
    else nth_default d l i
  else d.
Proof. intros; apply update_nth_nth_default_full; assumption. Qed.

Hint Rewrite @set_nth_nth_default_full : push_nth_default.

Lemma set_nth_nth_default : forall {A} (d:A) n x l i, (0 <= i < length l)%nat ->
  nth_default d (set_nth n x l) i =
  if (eq_nat_dec i n) then x else nth_default d l i.
Proof. intros; apply update_nth_nth_default; assumption. Qed.

Hint Rewrite @set_nth_nth_default using (omega || distr_length; omega) : push_nth_default.

Lemma nth_default_preserves_properties : forall {A} (P : A -> Prop) l n d,
  (forall x, In x l -> P x) -> P d -> P (nth_default d l n).
Proof.
  intros; rewrite nth_default_eq.
  destruct (nth_in_or_default n l d); auto.
  congruence.
Qed.

Lemma nth_error_first : forall {T} (a b : T) l,
  nth_error (a :: l) 0 = Some b -> a = b.
Proof.
  intros; simpl in *.
  unfold value in *.
  congruence.
Qed.

Lemma nth_error_exists_first : forall {T} l (x : T) (H : nth_error l 0 = Some x),
  exists l', l = x :: l'.
Proof.
  induction l; try discriminate; eexists.
  apply nth_error_first in H.
  subst; eauto.
Qed.

Lemma list_elementwise_eq : forall {T} (l1 l2 : list T),
  (forall i, nth_error l1 i = nth_error l2 i) -> l1 = l2.
Proof.
  induction l1, l2; intros; try reflexivity;
    pose proof (H 0%nat) as Hfirst; simpl in Hfirst; inversion Hfirst.
  f_equal.
  apply IHl1.
  intros i; specialize (H (S i)).
  boring.
Qed.

Lemma sum_firstn_all_succ : forall n l, (length l <= n)%nat ->
  sum_firstn l (S n) = sum_firstn l n.
Proof.
  unfold sum_firstn; intros.
  rewrite !firstn_all_strong by omega.
  congruence.
Qed.

Hint Rewrite @sum_firstn_all_succ using omega : simpl_sum_firstn.

Lemma sum_firstn_succ_default : forall l i,
  sum_firstn l (S i) = (nth_default 0 l i + sum_firstn l i)%Z.
Proof.
  unfold sum_firstn; induction l, i;
    intros; autorewrite with simpl_nth_default simpl_firstn simpl_fold_right in *;
      try reflexivity.
  rewrite IHl; omega.
Qed.

Hint Rewrite @sum_firstn_succ_default : simpl_sum_firstn.

Lemma sum_firstn_0 : forall xs,
  sum_firstn xs 0 = 0%Z.
Proof.
  destruct xs; reflexivity.
Qed.

Hint Rewrite @sum_firstn_0 : simpl_sum_firstn.

Lemma sum_firstn_succ : forall l i x,
  nth_error l i = Some x ->
  sum_firstn l (S i) = (x + sum_firstn l i)%Z.
Proof.
  intros; rewrite sum_firstn_succ_default.
  erewrite nth_error_value_eq_nth_default by eassumption; reflexivity.
Qed.

Hint Rewrite @sum_firstn_succ using congruence : simpl_sum_firstn.

Lemma sum_firstn_succ_default_rev : forall l i,
  sum_firstn l i = (sum_firstn l (S i) - nth_default 0 l i)%Z.
Proof.
  intros; rewrite sum_firstn_succ_default; omega.
Qed.

Lemma sum_firstn_succ_rev : forall l i x,
  nth_error l i = Some x ->
  sum_firstn l i = (sum_firstn l (S i) - x)%Z.
Proof.
  intros; erewrite sum_firstn_succ by eassumption; omega.
Qed.

Lemma nth_default_map2 : forall {A B C} (f : A -> B -> C) ls1 ls2 i d d1 d2,
  nth_default d (map2 f ls1 ls2) i =
    if lt_dec i (min (length ls1) (length ls2))
    then f (nth_default d1 ls1 i) (nth_default d2 ls2 i)
    else d.
Proof.
  induction ls1, ls2.
  + cbv [map2 length min].
    intros.
    break_if; try omega.
    apply nth_default_nil.
  + cbv [map2 length min].
    intros.
    break_if; try omega.
    apply nth_default_nil.
  + cbv [map2 length min].
    intros.
    break_if; try omega.
    apply nth_default_nil.
  + simpl.
    destruct i.
    - intros. rewrite !nth_default_cons.
      break_if; auto; omega.
    - intros. rewrite !nth_default_cons_S.
      rewrite IHls1 with (d1 := d1) (d2 := d2).
      repeat break_if; auto; omega.
Qed.

Lemma map2_cons : forall A B C (f : A -> B -> C) ls1 ls2 a b,
  map2 f (a :: ls1) (b :: ls2) = f a b :: map2 f ls1 ls2.
Proof.
  reflexivity.
Qed.

Lemma map2_nil_l : forall A B C (f : A -> B -> C) ls2,
  map2 f nil ls2 = nil.
Proof.
  reflexivity.
Qed.

Lemma map2_nil_r : forall A B C (f : A -> B -> C) ls1,
  map2 f ls1 nil = nil.
Proof.
  destruct ls1; reflexivity.
Qed.
Local Hint Resolve map2_nil_r map2_nil_l.

Opaque map2.

Lemma map2_length : forall A B C (f : A -> B -> C) ls1 ls2,
  length (map2 f ls1 ls2) = min (length ls1) (length ls2).
Proof.
  induction ls1, ls2; intros; try solve [cbv; auto].
  rewrite map2_cons, !length_cons, IHls1.
  auto.
Qed.

Ltac simpl_list_lengths := repeat match goal with
  | H : appcontext[length (@nil ?A)] |- _ => rewrite (@nil_length0 A) in H
  | H : appcontext[length (_ :: _)] |- _ => rewrite length_cons in H
  | |- appcontext[length (@nil ?A)] => rewrite (@nil_length0 A)
  | |- appcontext[length (_ :: _)] => rewrite length_cons
  end.

Lemma map2_app : forall A B C (f : A -> B -> C) ls1 ls2 ls1' ls2',
  (length ls1 = length ls2) ->
  map2 f (ls1 ++ ls1') (ls2 ++ ls2') = map2 f ls1 ls2 ++ map2 f ls1' ls2'.
Proof.
  induction ls1, ls2; intros; rewrite ?map2_nil_r, ?app_nil_l; try congruence;
    simpl_list_lengths; try omega.
  rewrite <-!app_comm_cons, !map2_cons.
  rewrite IHls1; auto.
Qed.

<<<<<<< HEAD
Require Import Coq.Lists.SetoidList.
Global Instance Proper_nth_default : forall A eq,
  Proper (eq==>eqlistA eq==>Logic.eq==>eq) (nth_default (A:=A)).
Proof.
  do 5 intro; subst; induction 1.
  + repeat intro; rewrite !nth_default_nil; assumption.
  + repeat intro; subst; destruct y0; rewrite ?nth_default_cons, ?nth_default_cons_S; auto.
Qed.
=======
Lemma firstn_update_nth {A}
  : forall f m n (xs : list A), firstn m (update_nth n f xs) = update_nth n f (firstn m xs).
Proof.
  induction m; destruct n, xs;
    autorewrite with simpl_firstn simpl_update_nth;
    congruence.
Qed.

Hint Rewrite @firstn_update_nth : push_firstn.
Hint Rewrite @firstn_update_nth : pull_update_nth.
Hint Rewrite <- @firstn_update_nth : pull_firstn.
Hint Rewrite <- @firstn_update_nth : push_update_nth.
>>>>>>> 8703b2bc
<|MERGE_RESOLUTION|>--- conflicted
+++ resolved
@@ -1114,16 +1114,6 @@
   rewrite IHls1; auto.
 Qed.
 
-<<<<<<< HEAD
-Require Import Coq.Lists.SetoidList.
-Global Instance Proper_nth_default : forall A eq,
-  Proper (eq==>eqlistA eq==>Logic.eq==>eq) (nth_default (A:=A)).
-Proof.
-  do 5 intro; subst; induction 1.
-  + repeat intro; rewrite !nth_default_nil; assumption.
-  + repeat intro; subst; destruct y0; rewrite ?nth_default_cons, ?nth_default_cons_S; auto.
-Qed.
-=======
 Lemma firstn_update_nth {A}
   : forall f m n (xs : list A), firstn m (update_nth n f xs) = update_nth n f (firstn m xs).
 Proof.
@@ -1136,4 +1126,12 @@
 Hint Rewrite @firstn_update_nth : pull_update_nth.
 Hint Rewrite <- @firstn_update_nth : pull_firstn.
 Hint Rewrite <- @firstn_update_nth : push_update_nth.
->>>>>>> 8703b2bc
+
+Require Import Coq.Lists.SetoidList.
+Global Instance Proper_nth_default : forall A eq,
+  Proper (eq==>eqlistA eq==>Logic.eq==>eq) (nth_default (A:=A)).
+Proof.
+  do 5 intro; subst; induction 1.
+  + repeat intro; rewrite !nth_default_nil; assumption.
+  + repeat intro; subst; destruct y0; rewrite ?nth_default_cons, ?nth_default_cons_S; auto.
+Qed.