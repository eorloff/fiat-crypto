λ x x0 : word128 * word128,
Interp-η
(λ var : Syntax.base_type → Type,
 λ '(x4, x5, (x6, x7))%core,
 uint128_t x9, uint8_t x10 = addcarryx_u128(0x0, x5, x7);
 uint128_t x12, uint8_t x13 = addcarryx_u128(x10, x4, x6);
 uint128_t x15, uint8_t x16 = subborrow_u128(0x0, x9, 0xffffffffffffffffffffffffL);
 uint128_t x18, uint8_t x19 = subborrow_u128(x16, x12, 0xffffffff000000010000000000000000L);
<<<<<<< HEAD
 uint128_t _, uint8_t x22 = subborrow_u128(x19, x13, 0x0);
 uint128_t x23 = x22 == 0 ? x18 : x12;
 uint128_t x24 = x22 == 0 ? x15 : x9;
 return (x23, x24))
=======
 ℤ x20 = Op (Syntax.Opp (Syntax.TWord 3) Syntax.TZ) (Return x19);
 uint128_t _, ℤ x23 = addcarryx_u128ℤ(0x0, x20, x13);
 uint128_t x24 = cmovznz(x23, x18, x12);
 uint128_t x25 = cmovznz(x23, x15, x9);
 return (x24, x25))
>>>>>>> f14251aa
(x, x0)%core
     : word128 * word128 → word128 * word128 → ReturnType (uint128_t * uint128_t)<|MERGE_RESOLUTION|>--- conflicted
+++ resolved
@@ -6,17 +6,9 @@
  uint128_t x12, uint8_t x13 = addcarryx_u128(x10, x4, x6);
  uint128_t x15, uint8_t x16 = subborrow_u128(0x0, x9, 0xffffffffffffffffffffffffL);
  uint128_t x18, uint8_t x19 = subborrow_u128(x16, x12, 0xffffffff000000010000000000000000L);
-<<<<<<< HEAD
  uint128_t _, uint8_t x22 = subborrow_u128(x19, x13, 0x0);
- uint128_t x23 = x22 == 0 ? x18 : x12;
- uint128_t x24 = x22 == 0 ? x15 : x9;
+ uint128_t x23 = cmovznz(x22, x18, x12);
+ uint128_t x24 = cmovznz(x22, x15, x9);
  return (x23, x24))
-=======
- ℤ x20 = Op (Syntax.Opp (Syntax.TWord 3) Syntax.TZ) (Return x19);
- uint128_t _, ℤ x23 = addcarryx_u128ℤ(0x0, x20, x13);
- uint128_t x24 = cmovznz(x23, x18, x12);
- uint128_t x25 = cmovznz(x23, x15, x9);
- return (x24, x25))
->>>>>>> f14251aa
 (x, x0)%core
      : word128 * word128 → word128 * word128 → ReturnType (uint128_t * uint128_t)